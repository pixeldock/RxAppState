--- conflicted
+++ resolved
@@ -1,10 +1,6 @@
 Pod::Spec.new do |s|
 s.name             = "RxAppState"
-<<<<<<< HEAD
-s.version          = "0.2.0"
-=======
 s.version          = "0.3.0"
->>>>>>> 717e2ec8
 s.summary          = "Handy RxSwift extensions to observe your app's state."
 s.description      = <<-DESC
 Transform the state of your App into RxSwift Observables. Including convenience Observables for common scenarios.
