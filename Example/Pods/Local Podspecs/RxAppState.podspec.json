{
  "name": "RxAppState",
<<<<<<< HEAD
  "version": "0.2.0",
=======
  "version": "0.3.0",
>>>>>>> 717e2ec8
  "summary": "Handy RxSwift extensions to observe your app's state.",
  "description": "Transform the state of your App into RxSwift Observables. Including convenience Observables for common scenarios.",
  "homepage": "https://github.com/pixeldock/RxAppState",
  "license": "MIT",
  "authors": {
    "Jörn Schoppe": "joern@pixeldock.com"
  },
  "source": {
    "git": "https://github.com/pixeldock/RxAppState.git",
<<<<<<< HEAD
    "tag": "0.2.0"
=======
    "tag": "0.3.0"
>>>>>>> 717e2ec8
  },
  "social_media_url": "https://twitter.com/pixeldock",
  "platforms": {
    "ios": "8.0"
  },
  "requires_arc": true,
  "source_files": "Pod/Classes/**/*",
  "frameworks": "Foundation",
  "dependencies": {
    "RxSwift": [
      "~> 3.0"
    ],
    "RxCocoa": [
      "~> 3.0"
    ]
  }
}<|MERGE_RESOLUTION|>--- conflicted
+++ resolved
@@ -1,10 +1,6 @@
 {
   "name": "RxAppState",
-<<<<<<< HEAD
-  "version": "0.2.0",
-=======
   "version": "0.3.0",
->>>>>>> 717e2ec8
   "summary": "Handy RxSwift extensions to observe your app's state.",
   "description": "Transform the state of your App into RxSwift Observables. Including convenience Observables for common scenarios.",
   "homepage": "https://github.com/pixeldock/RxAppState",
@@ -14,11 +10,7 @@
   },
   "source": {
     "git": "https://github.com/pixeldock/RxAppState.git",
-<<<<<<< HEAD
-    "tag": "0.2.0"
-=======
     "tag": "0.3.0"
->>>>>>> 717e2ec8
   },
   "social_media_url": "https://twitter.com/pixeldock",
   "platforms": {
