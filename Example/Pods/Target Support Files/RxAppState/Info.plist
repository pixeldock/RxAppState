<?xml version="1.0" encoding="UTF-8"?>
<!DOCTYPE plist PUBLIC "-//Apple//DTD PLIST 1.0//EN" "http://www.apple.com/DTDs/PropertyList-1.0.dtd">
<plist version="1.0">
<dict>
  <key>CFBundleDevelopmentRegion</key>
  <string>en</string>
  <key>CFBundleExecutable</key>
  <string>${EXECUTABLE_NAME}</string>
  <key>CFBundleIdentifier</key>
  <string>${PRODUCT_BUNDLE_IDENTIFIER}</string>
  <key>CFBundleInfoDictionaryVersion</key>
  <string>6.0</string>
  <key>CFBundleName</key>
  <string>${PRODUCT_NAME}</string>
  <key>CFBundlePackageType</key>
  <string>FMWK</string>
  <key>CFBundleShortVersionString</key>
<<<<<<< HEAD
  <string>0.2.0</string>
=======
  <string>0.3.0</string>
>>>>>>> 717e2ec8
  <key>CFBundleSignature</key>
  <string>????</string>
  <key>CFBundleVersion</key>
  <string>${CURRENT_PROJECT_VERSION}</string>
  <key>NSPrincipalClass</key>
  <string></string>
</dict>
</plist><|MERGE_RESOLUTION|>--- conflicted
+++ resolved
@@ -15,11 +15,7 @@
   <key>CFBundlePackageType</key>
   <string>FMWK</string>
   <key>CFBundleShortVersionString</key>
-<<<<<<< HEAD
-  <string>0.2.0</string>
-=======
   <string>0.3.0</string>
->>>>>>> 717e2ec8
   <key>CFBundleSignature</key>
   <string>????</string>
   <key>CFBundleVersion</key>
