// !$*UTF8*$!
{
	archiveVersion = 1;
	classes = {
	};
	objectVersion = 46;
	objects = {

/* Begin PBXBuildFile section */
		00CF3C010AF32A34BB74F9A23C053962 /* Platform.Darwin.swift in Sources */ = {isa = PBXBuildFile; fileRef = 29B44F83E55B949CDDD1F0AFEAEC880E /* Platform.Darwin.swift */; };
		03CC4921387D9E206AE798E0091E89DA /* UIView+Rx.swift in Sources */ = {isa = PBXBuildFile; fileRef = EBFCF9BC4A552C0B77721F53808F4173 /* UIView+Rx.swift */; };
		0416A0BBB949EF45426473B37DDBEC1D /* SectionedViewDataSourceType.swift in Sources */ = {isa = PBXBuildFile; fileRef = 75ABE3C993505D8042AD462010472F26 /* SectionedViewDataSourceType.swift */; };
		059D4211DB07369501E4DAE78D3AE1F2 /* SerialDisposable.swift in Sources */ = {isa = PBXBuildFile; fileRef = 769CCB9780B036CB1F097BC2E027FD0F /* SerialDisposable.swift */; };
		05A5FF2B9667532EDC679A9CAB48DA3A /* Observable+Time.swift in Sources */ = {isa = PBXBuildFile; fileRef = E0BEBBB4958B7F4D65A5DA54FF0580E7 /* Observable+Time.swift */; };
		05F797515B2C96835993D2CC233F3C71 /* Sample.swift in Sources */ = {isa = PBXBuildFile; fileRef = CFC8BCA7484913B73E111710A621095F /* Sample.swift */; };
		0686B6EE929037EADF4F903BAB79F76E /* Cancelable.swift in Sources */ = {isa = PBXBuildFile; fileRef = 310E2059CCB59758D74FA623B7341F35 /* Cancelable.swift */; };
		069D5267490ACE8F8A3CB3FD23D678B9 /* Variable+SharedSequence.swift in Sources */ = {isa = PBXBuildFile; fileRef = A550F2813AC8DAA63F881EBF2D00ADF1 /* Variable+SharedSequence.swift */; };
		07F820C5008307AD86992894C77C8F68 /* SkipWhile.swift in Sources */ = {isa = PBXBuildFile; fileRef = 1A72650E19D579EB5CDDC6E40B590B11 /* SkipWhile.swift */; };
		08D589396AD1F8D9E97F6DFC80F813D4 /* StartWith.swift in Sources */ = {isa = PBXBuildFile; fileRef = 00243578A2429FC5E1FFE03292FAFF64 /* StartWith.swift */; };
		0BA04A345AC799B6920D890A71602F5F /* Scan.swift in Sources */ = {isa = PBXBuildFile; fileRef = C16C8AA6F97D21BFD0A3AF26373731E2 /* Scan.swift */; };
		0BB62F8D16FEE1CC564B629DF85D813F /* ElementAt.swift in Sources */ = {isa = PBXBuildFile; fileRef = 1491FA56387C07FA701050A6BAB1217B /* ElementAt.swift */; };
		0CE685AB877958DBF8F7CB1DFD61E095 /* AsyncLock.swift in Sources */ = {isa = PBXBuildFile; fileRef = 7AD6F3F3F6855D2DDD205D5E9C2FF90B /* AsyncLock.swift */; };
		0D893CCD763B1629C8E8281D31252FE8 /* AnonymousDisposable.swift in Sources */ = {isa = PBXBuildFile; fileRef = 4C48857A37E0B818288C17716A394120 /* AnonymousDisposable.swift */; };
		0DD38745D5E77ADE0640A40468C96115 /* Debug.swift in Sources */ = {isa = PBXBuildFile; fileRef = 6AB5988F61EF072B265241572954BDCF /* Debug.swift */; };
		0F898B34AAFA095E8E89A14B3B2A142F /* Deferred.swift in Sources */ = {isa = PBXBuildFile; fileRef = F041C3A61D24A55BA6D02865982F4948 /* Deferred.swift */; };
		0FC6C20195B718DB7F75F01F837C159A /* UIViewController+Rx.swift in Sources */ = {isa = PBXBuildFile; fileRef = FAFF1EF43696A19F3C0BA1A4B9629DFD /* UIViewController+Rx.swift */; };
		1195EC639618A16AA0402D93C4F39208 /* RxCocoaRuntime.h in Headers */ = {isa = PBXBuildFile; fileRef = 9C2D178E75F7BE054DFB902ECC4E1A7A /* RxCocoaRuntime.h */; settings = {ATTRIBUTES = (Public, ); }; };
		11B01D717C5EEF2E404A6C77E329FF60 /* Just.swift in Sources */ = {isa = PBXBuildFile; fileRef = B36737DB51F1433B35E27DAAADB90905 /* Just.swift */; };
		126EA414CC6CB45BB9BB63767B26BAA9 /* SynchronizedUnsubscribeType.swift in Sources */ = {isa = PBXBuildFile; fileRef = 323235124BDF04A1A2262894B9B69BF0 /* SynchronizedUnsubscribeType.swift */; };
		12F7F82EDAC9228815F867D94655242D /* NopDisposable.swift in Sources */ = {isa = PBXBuildFile; fileRef = 3887B94073C7C1FFAEA8E2F5181F29E3 /* NopDisposable.swift */; };
		136D170310268CC07E9A055475F5198E /* UIButton+Rx.swift in Sources */ = {isa = PBXBuildFile; fileRef = CBE355A845BA6A27C05F9442D9F089A2 /* UIButton+Rx.swift */; };
		141AE53BF836ADEA8524D446342BDACF /* Pods-RxAppState_ExampleTests-umbrella.h in Headers */ = {isa = PBXBuildFile; fileRef = 52636F9B7F8392934D0AB7B54013F5CA /* Pods-RxAppState_ExampleTests-umbrella.h */; settings = {ATTRIBUTES = (Public, ); }; };
		1725EF280F957FDB9AD6F04F90187F79 /* RxCocoa.swift in Sources */ = {isa = PBXBuildFile; fileRef = E733411C01B6E1B1C9923630CA83DF0D /* RxCocoa.swift */; };
		185F3C9600D25C6CE318937831E23ACD /* OperationQueueScheduler.swift in Sources */ = {isa = PBXBuildFile; fileRef = 97627C4204F674A421353E2CC5C35C59 /* OperationQueueScheduler.swift */; };
		186C53A3A7072F7654DF03C0DF1B1220 /* RxTarget.swift in Sources */ = {isa = PBXBuildFile; fileRef = F4879DF6BE30A70D84B8CD0F3EB6F87C /* RxTarget.swift */; };
		19FF3E6FFB5CA72D4C07D21E56D8D720 /* UIControl+Rx.swift in Sources */ = {isa = PBXBuildFile; fileRef = E474A1E0AB9BFBD84BC89E665507E060 /* UIControl+Rx.swift */; };
		1BB5B32F07FE1FFBF9AB8E50AEEB77B9 /* Observable+Binding.swift in Sources */ = {isa = PBXBuildFile; fileRef = DAA446133815BDAB6DA48EA5D2B04EA7 /* Observable+Binding.swift */; };
		1CD990AC231669261744FC18CE5713B6 /* DispatchQueueConfiguration.swift in Sources */ = {isa = PBXBuildFile; fileRef = 250DB34FC592CA01F9AC40F5B72D1E4E /* DispatchQueueConfiguration.swift */; };
		1D349E6F039CD6A9352BCAEDF2E0A5A3 /* WithLatestFrom.swift in Sources */ = {isa = PBXBuildFile; fileRef = E451C04B736566F48C34167C04D48251 /* WithLatestFrom.swift */; };
		1DEA1D53173E9CA6A74C5C447ADFC175 /* Queue.swift in Sources */ = {isa = PBXBuildFile; fileRef = B8B1297039F6EA16D423A90A12D7CC06 /* Queue.swift */; };
		20A0FE9ABABAAA6A33D006F779109450 /* RxApplicationDelegateProxy.swift in Sources */ = {isa = PBXBuildFile; fileRef = 71612CA08A523476307B3AC1981426A7 /* RxApplicationDelegateProxy.swift */; };
		20B9DECE95EAD09F5FE42195310273E1 /* Timer.swift in Sources */ = {isa = PBXBuildFile; fileRef = 6AE6BC71DAEFE73CEC12110AAF4933D0 /* Timer.swift */; };
		211DAD6C9E6A464B3FF5806CD7807474 /* SingleAssignmentDisposable.swift in Sources */ = {isa = PBXBuildFile; fileRef = 0F6F79C0E9CA7600FB215083C59C7A24 /* SingleAssignmentDisposable.swift */; };
		22DD336D5A4780F15D46C67CDFE531BD /* UIPickerView+Rx.swift in Sources */ = {isa = PBXBuildFile; fileRef = 0B97480CAF8B38BAFCC58CA4C786FC9B /* UIPickerView+Rx.swift */; };
		238E68B3C4333C61123C727730980502 /* RxSwift-umbrella.h in Headers */ = {isa = PBXBuildFile; fileRef = 2CA4CF3BFBE7871ADCF8FBBE747810FE /* RxSwift-umbrella.h */; settings = {ATTRIBUTES = (Public, ); }; };
		23E33254BB3FE4E19560DB1C3875D060 /* UINavigationItem+Rx.swift in Sources */ = {isa = PBXBuildFile; fileRef = 9CEFCBF2EC15CC86F7A0399EC348D23D /* UINavigationItem+Rx.swift */; };
		23F0F4BA20F000CB18846A02641C84C6 /* CurrentThreadScheduler.swift in Sources */ = {isa = PBXBuildFile; fileRef = C72045F1DD316A8D8D667EBBC62BCCAA /* CurrentThreadScheduler.swift */; };
		24AA0FA8E5078A9241C5D74C4FADC9D1 /* URLSession+Rx.swift in Sources */ = {isa = PBXBuildFile; fileRef = E73E7800B5D05C4608E7658D76BB09F6 /* URLSession+Rx.swift */; };
		25495B87A17257082E1641041DCC5908 /* RxTextViewDelegateProxy.swift in Sources */ = {isa = PBXBuildFile; fileRef = D65D17F873F72D6B1E8794F5ACEAEB44 /* RxTextViewDelegateProxy.swift */; };
		26B15315910711FE28456049E49CE9BC /* RxCollectionViewReactiveArrayDataSource.swift in Sources */ = {isa = PBXBuildFile; fileRef = BE6EDEF18E45893ED7529E82BE61D19F /* RxCollectionViewReactiveArrayDataSource.swift */; };
		27042D16420F268A989A14C1CF9F6FBB /* RxPickerViewDelegateProxy.swift in Sources */ = {isa = PBXBuildFile; fileRef = 960737347ABB0497D5D165AF6F04383D /* RxPickerViewDelegateProxy.swift */; };
		2788B68FF2584FB824DA6A0DC07B4B23 /* SerialDispatchQueueScheduler.swift in Sources */ = {isa = PBXBuildFile; fileRef = 6349A034EDF8823A796F029B3FC91AB1 /* SerialDispatchQueueScheduler.swift */; };
		2CB3CECDBE075329510D29D7EA86B5A5 /* UIAlertAction+Rx.swift in Sources */ = {isa = PBXBuildFile; fileRef = A2679310F5C1EFC93514C61E7D4946C9 /* UIAlertAction+Rx.swift */; };
		2D5873710B5E4BD75508F2AFE233C90B /* Driver.swift in Sources */ = {isa = PBXBuildFile; fileRef = 41C211BF6B589CAD8CA0808923658DA3 /* Driver.swift */; };
		2D87CBF2271CB46E083D9AD82DDE51DC /* UIScrollView+Rx.swift in Sources */ = {isa = PBXBuildFile; fileRef = FCFB96B6EC2B0114D1FCE5362270E334 /* UIScrollView+Rx.swift */; };
		2E35C30F768F95E618D86D423C220F01 /* PriorityQueue.swift in Sources */ = {isa = PBXBuildFile; fileRef = 0C79970530D93F05F8B7C9A8203921AE /* PriorityQueue.swift */; };
		2EC3A153B48BBADC60376AACB2FAF6D6 /* Driver+Subscription.swift in Sources */ = {isa = PBXBuildFile; fileRef = 19DDBF45DE47B160F7AA4FDBEF06DACC /* Driver+Subscription.swift */; };
		324ED9ACD105B89112F372BDA5FF640C /* RefCount.swift in Sources */ = {isa = PBXBuildFile; fileRef = 5269C00D54CBA238331E7D259F465609 /* RefCount.swift */; };
		32918A4E834A7E4C33F7D36F6664E750 /* CompositeDisposable.swift in Sources */ = {isa = PBXBuildFile; fileRef = F1C61FB2FCFAB4944005E3BAF9EEADC1 /* CompositeDisposable.swift */; };
		33197D4D4F0EFD9F64456EA96DFB3B97 /* _RXKVOObserver.m in Sources */ = {isa = PBXBuildFile; fileRef = B2DA51A804997AC8E091499D75D9B949 /* _RXKVOObserver.m */; };
		33D32C72AA71B9F4FEF3B8468C2F71AE /* Zip+Collection.swift in Sources */ = {isa = PBXBuildFile; fileRef = 9DCFB51A1C7EA0AC6AD367B4C3872DA1 /* Zip+Collection.swift */; };
		34789D3A13593EA2BB705B8FD00899A6 /* Observable+Debug.swift in Sources */ = {isa = PBXBuildFile; fileRef = 0F702A0D040E23B8F7C4A2B2D7BF3D6D /* Observable+Debug.swift */; };
		35FD28EB8704A6632FD9D046588DD297 /* CombineLatest+Collection.swift in Sources */ = {isa = PBXBuildFile; fileRef = 35A28FA391DB06D29D19DA4447AD37CA /* CombineLatest+Collection.swift */; };
		3622CC6A5C97713AC0DEB58D888ED7B9 /* UIBindingObserver.swift in Sources */ = {isa = PBXBuildFile; fileRef = 901947D2C0E18FFE2271B6FD7F73BB9A /* UIBindingObserver.swift */; };
		36537EB70CD387F370A2580D95CDD969 /* Take.swift in Sources */ = {isa = PBXBuildFile; fileRef = 9B2526BF51A53AAF05BAC6CB090FE6EA /* Take.swift */; };
		36705D880860F2E7864226CC77AC8FC9 /* TakeWhile.swift in Sources */ = {isa = PBXBuildFile; fileRef = 3B8B3247A709B4FD22813E354E88EC39 /* TakeWhile.swift */; };
		36A9B2B33DA8C7A388FD53A54F6BDF8A /* Merge.swift in Sources */ = {isa = PBXBuildFile; fileRef = 02E3FD64DE9F3F7935D3A66FC3A660AD /* Merge.swift */; };
		3738CCB3C1664FC50219D5970AF08566 /* InfiniteSequence.swift in Sources */ = {isa = PBXBuildFile; fileRef = 006A85CAF9C458F13EBCC787756720A2 /* InfiniteSequence.swift */; };
		398F21B3618689E0820674BDA857508F /* SharedSequence+Operators.swift in Sources */ = {isa = PBXBuildFile; fileRef = 313873C00506CBE738D855EED5608303 /* SharedSequence+Operators.swift */; };
		3A380D5845C81D302495DE169032D939 /* BinaryDisposable.swift in Sources */ = {isa = PBXBuildFile; fileRef = 80F462850F0C496E63D68311F38EB7B0 /* BinaryDisposable.swift */; };
		3D0D15476F4C05F61994A00BCC53A19D /* Bag.swift in Sources */ = {isa = PBXBuildFile; fileRef = 001721082AD1820BF14628A28649996E /* Bag.swift */; };
		3ECBCF2209B854189AFCD2F709BB9700 /* NSTextStorage+Rx.swift in Sources */ = {isa = PBXBuildFile; fileRef = 0C4D8309F4A7F25A8EC6FE8843F5CCC0 /* NSTextStorage+Rx.swift */; };
		3F10DF32AAE517CE189C595D72BFF4FA /* CombineLatest+arity.swift in Sources */ = {isa = PBXBuildFile; fileRef = 58B871E4C2567F0F4779EF41BA4CEC0E /* CombineLatest+arity.swift */; };
		3FBC17780C31708782B680A6A5FB607D /* SkipUntil.swift in Sources */ = {isa = PBXBuildFile; fileRef = CA37963CF786335E8A84A7085375C732 /* SkipUntil.swift */; };
		3FC98E1F95461E0B3685602F997F8AC8 /* RxCocoa-dummy.m in Sources */ = {isa = PBXBuildFile; fileRef = 8F942E49DBEB13C498BFF44B05FBFF97 /* RxCocoa-dummy.m */; };
		3FF03AD64BDB4BBFB309496CEB12AEA9 /* Disposables.swift in Sources */ = {isa = PBXBuildFile; fileRef = 04627568BE8263B246C8542E44BEB84E /* Disposables.swift */; };
		4174F3CDBC829E06784A53E3DCDEA1BA /* DispatchQueue+Extensions.swift in Sources */ = {isa = PBXBuildFile; fileRef = 30F24BBC537B71BDBC5816F0B5117B87 /* DispatchQueue+Extensions.swift */; };
		433F76E75C9547C8CD3A0BBF3DDAB6D9 /* AnonymousInvocable.swift in Sources */ = {isa = PBXBuildFile; fileRef = DFA5AFEC44A99D12BF2AAB9FF9B30CD0 /* AnonymousInvocable.swift */; };
		451E50B71DC37980824C47B1CF508F56 /* ObservableType.swift in Sources */ = {isa = PBXBuildFile; fileRef = 30DFCE2B63D2C2FE3331E73B770B4903 /* ObservableType.swift */; };
		46628D8576CC5A441EBE605B4BBB19B8 /* RxTabBarDelegateProxy.swift in Sources */ = {isa = PBXBuildFile; fileRef = 9F8D42C676712C383D2B710A1F35C6F7 /* RxTabBarDelegateProxy.swift */; };
		46B1BC201197CE538BF0BEE7E0F164EA /* Map.swift in Sources */ = {isa = PBXBuildFile; fileRef = 57C98EC1D350E642FD6513F7DC84A7B7 /* Map.swift */; };
		46B244EB713A9EDB6206E9849642B9CC /* AddRef.swift in Sources */ = {isa = PBXBuildFile; fileRef = 9466E765E5E6CE61C67AC9380B9DB093 /* AddRef.swift */; };
		46F16E7E56E7F7BF8C6E118098E4D703 /* Concat.swift in Sources */ = {isa = PBXBuildFile; fileRef = A3FBA08BED4CF780F286F7C578ABE18D /* Concat.swift */; };
		47069DD82DFA55A76F405E99FC6A975F /* Disposable.swift in Sources */ = {isa = PBXBuildFile; fileRef = 63A4ACA827648C32714CC30BD1C8ACFF /* Disposable.swift */; };
		48039FAA26536F9657C81F4242358026 /* Reduce.swift in Sources */ = {isa = PBXBuildFile; fileRef = 8DA1E31F9BB5BC5A606A2C48ECE47B24 /* Reduce.swift */; };
		4B34A783653F05702DB5000F209DD3AD /* Event.swift in Sources */ = {isa = PBXBuildFile; fileRef = CAFA3361761013BBC637D1DBBBFF0726 /* Event.swift */; };
		4D73B54249F05B1521DB49B1B9559C19 /* _RXObjCRuntime.h in Headers */ = {isa = PBXBuildFile; fileRef = 01DBF7C725D0BA477B3AA3A94377F2C9 /* _RXObjCRuntime.h */; settings = {ATTRIBUTES = (Public, ); }; };
		4DD11F00676E5E42DD96D67813EF8013 /* SharedSequence.swift in Sources */ = {isa = PBXBuildFile; fileRef = 95BDAA537E0F690A0B8FED31611B5D85 /* SharedSequence.swift */; };
		4E1ACC5CD86F2E692C78AB8B84B771A6 /* UITableView+Rx.swift in Sources */ = {isa = PBXBuildFile; fileRef = 2A1A0CB1F9C1205703FF5508B7DEEDC6 /* UITableView+Rx.swift */; };
		4EDACB5128F76ABE5150DEDA6D629290 /* RxSwift-dummy.m in Sources */ = {isa = PBXBuildFile; fileRef = 275C278EB8ECC1D443F42A7648BE8554 /* RxSwift-dummy.m */; };
		4F1D81DA9684303C6828A6A344C6FD65 /* LockOwnerType.swift in Sources */ = {isa = PBXBuildFile; fileRef = 3C2907A619D445EBAC4FE4C582FFBFC6 /* LockOwnerType.swift */; };
		51307B1647C21D7F466F66A056A204F3 /* RxSwift.framework in Frameworks */ = {isa = PBXBuildFile; fileRef = 75A421CFB92FFE874F5B36575A783A22 /* RxSwift.framework */; };
		515C0C314FEF34A7C905068543DD91DD /* Repeat.swift in Sources */ = {isa = PBXBuildFile; fileRef = E36A10AAB04A4E5683AE4B1269CB55E5 /* Repeat.swift */; };
		51B6F657F498315B5F17E80D1F794D34 /* NSNotificationCenter+Rx.swift in Sources */ = {isa = PBXBuildFile; fileRef = A54D6A8E2EA2035685149FA65AE9DE1E /* NSNotificationCenter+Rx.swift */; };
		5214A6EC4331509209153781971A3C98 /* SchedulerType.swift in Sources */ = {isa = PBXBuildFile; fileRef = F3B1490DA3282F84E441342FFF586BFB /* SchedulerType.swift */; };
		5307ACE6DFE9A539C80FCCB22026DE92 /* Producer.swift in Sources */ = {isa = PBXBuildFile; fileRef = 516D56CA8911D20905D7832AE8C17587 /* Producer.swift */; };
		5313427A68728CA79F7EF2002C49495B /* ReplaySubject.swift in Sources */ = {isa = PBXBuildFile; fileRef = 5F16912A8FB1C45DBFADC2B5B479072A /* ReplaySubject.swift */; };
		54AEEC4DE34425ADCE697D81C9EE610B /* AnonymousObserver.swift in Sources */ = {isa = PBXBuildFile; fileRef = 4E895275489876F09F432CA67FE21439 /* AnonymousObserver.swift */; };
		5583F0AB00A0B70B58805EC9D29AEB5A /* Switch.swift in Sources */ = {isa = PBXBuildFile; fileRef = 50627C97E6A0FDF747368316C1A7E9B8 /* Switch.swift */; };
		567283D47C9C7A9BB06F80AFA7645FD4 /* Empty.swift in Sources */ = {isa = PBXBuildFile; fileRef = FC4CE9E69BD3692E25435DFF08150281 /* Empty.swift */; };
		59756A8D24FD045272D7F9FA4BEE77AE /* DisposeBag.swift in Sources */ = {isa = PBXBuildFile; fileRef = 9EDE28D1EE46BE33F7AD632B68E1E56A /* DisposeBag.swift */; };
		5AD52CAF3F559EAB92FA094A30009DF6 /* UISearchBar+Rx.swift in Sources */ = {isa = PBXBuildFile; fileRef = CD056A186F36500A58F7BAB90D9785B0 /* UISearchBar+Rx.swift */; };
		5BAB1DBD532DB42B145807A47B52DC40 /* ControlEvent.swift in Sources */ = {isa = PBXBuildFile; fileRef = D7155FD418E3EC3A8C86E9E3BA0B79EF /* ControlEvent.swift */; };
		5C9FE6596C82A948CC6668AA7D902A85 /* InvocableScheduledItem.swift in Sources */ = {isa = PBXBuildFile; fileRef = BE315409B48FCE8A0AC462617E487561 /* InvocableScheduledItem.swift */; };
		5CB6D9F86537D2A9ED4D3941F927E2C4 /* _RXObjCRuntime.m in Sources */ = {isa = PBXBuildFile; fileRef = EB09B4EEFE017AD8A7AA8A8C1F163812 /* _RXObjCRuntime.m */; };
		5CF4A7FDADBB451F4180007BC003F0BE /* DistinctUntilChanged.swift in Sources */ = {isa = PBXBuildFile; fileRef = 703AFAD4C44A49D75794591FD54C09FC /* DistinctUntilChanged.swift */; };
		5E708515228113BE52698951F82AD2E4 /* KVORepresentable.swift in Sources */ = {isa = PBXBuildFile; fileRef = 0949D3D804F8DA073BC481DA1ACA5DFE /* KVORepresentable.swift */; };
		5F01243672ED63176DF26644B5E4F882 /* UIActivityIndicatorView+Rx.swift in Sources */ = {isa = PBXBuildFile; fileRef = BCD4BE4C69C97611CDD16209D2A26860 /* UIActivityIndicatorView+Rx.swift */; };
		5FD99D5C092C86C93F8563E40F03BE53 /* Variable.swift in Sources */ = {isa = PBXBuildFile; fileRef = DE16A12DC1A9C64C2730087402ABA7F4 /* Variable.swift */; };
		602640BFAED5BE0576D7B6B095407416 /* UITextView+Rx.swift in Sources */ = {isa = PBXBuildFile; fileRef = CCDB67B12D350E3712C3713A5DDC3AC1 /* UITextView+Rx.swift */; };
		60638BA961BF4D0C6461D2BBD4E34E0C /* UIPageControl+Rx.swift in Sources */ = {isa = PBXBuildFile; fileRef = AC38374D82B1743060DCD93295E41C3D /* UIPageControl+Rx.swift */; };
		60A8B3440139F4CC74F3F10A2CA1620C /* BooleanDisposable.swift in Sources */ = {isa = PBXBuildFile; fileRef = 22954F1D4615BBFF718FD64924CADC93 /* BooleanDisposable.swift */; };
		61AAC0B0E89C297841EB04A4C46841D9 /* UISearchController+Rx.swift in Sources */ = {isa = PBXBuildFile; fileRef = 9613FBA8885E8CDF0C27E2941C96A0BB /* UISearchController+Rx.swift */; };
		61EB951F108DC0F87B02B880BF7AA6F2 /* ControlProperty+Driver.swift in Sources */ = {isa = PBXBuildFile; fileRef = 34CAF15FDB134CCB47A9BE558BA936CE /* ControlProperty+Driver.swift */; };
		629FDF55D62BB9705ACE2A4F7FBE98AB /* Timeout.swift in Sources */ = {isa = PBXBuildFile; fileRef = F8D4D84407A974744557BF4FC86C0EA9 /* Timeout.swift */; };
		646B5EB17C534BDA0EE8D3C4D05B8AB1 /* ImmediateSchedulerType.swift in Sources */ = {isa = PBXBuildFile; fileRef = 20184E13B8706FF2BEC9F6F5162F5287 /* ImmediateSchedulerType.swift */; };
		648B80E5D5DAC220F685C34308A9FFB4 /* Catch.swift in Sources */ = {isa = PBXBuildFile; fileRef = 4A6C92C57DEAD46320212E648D6FEE52 /* Catch.swift */; };
		64A7DA531F7D6BC6E8A764E0FFEB018D /* Using.swift in Sources */ = {isa = PBXBuildFile; fileRef = 90897DE0AF5AED02A7EE2AC32B3E4F3B /* Using.swift */; };
		64D4640663AF18B216C43CE3B1CED1DF /* DisposeBase.swift in Sources */ = {isa = PBXBuildFile; fileRef = 3F204260242C3B57DA94787B81F9A379 /* DisposeBase.swift */; };
		64DB9F2ABD02AC9B33AB6ED1CA11B686 /* Window.swift in Sources */ = {isa = PBXBuildFile; fileRef = AAE171203123A28D26CC10698CA05898 /* Window.swift */; };
		665D8C9397FA30E166428442C411501D /* RxCocoa-umbrella.h in Headers */ = {isa = PBXBuildFile; fileRef = 3A84C7DDCCB01DD68DB69FDFAF2A317D /* RxCocoa-umbrella.h */; settings = {ATTRIBUTES = (Public, ); }; };
		66E1721092000B247761F10ABCEBC2FB /* RxCollectionViewDataSourceType.swift in Sources */ = {isa = PBXBuildFile; fileRef = 0261DA91C20FBC3AFF3A0D05B073CBA7 /* RxCollectionViewDataSourceType.swift */; };
		6731DC8A55643DD2FC1838FC4DCC5C21 /* UISegmentedControl+Rx.swift in Sources */ = {isa = PBXBuildFile; fileRef = BE749C4F2DBA7A407D5B33D5DF514412 /* UISegmentedControl+Rx.swift */; };
		673FFA0EB08ABBDC131209A54D9D5F11 /* Observable+Creation.swift in Sources */ = {isa = PBXBuildFile; fileRef = F1DEE4224C3135D5E03DE40DC0095DCB /* Observable+Creation.swift */; };
		67C8BEF3047D2AE74CD237128A028358 /* UILabel+Rx.swift in Sources */ = {isa = PBXBuildFile; fileRef = 92099190C99C0C391E3B475FA824CA7B /* UILabel+Rx.swift */; };
		6819480F55222D64DABDB13BBDB89541 /* Pods-RxAppState_Example-umbrella.h in Headers */ = {isa = PBXBuildFile; fileRef = 8241CD6598238126A3B0DB1BCAF7D11F /* Pods-RxAppState_Example-umbrella.h */; settings = {ATTRIBUTES = (Public, ); }; };
		69D435CD91B829D7359717E33C360A4E /* UIRefreshControl+Rx.swift in Sources */ = {isa = PBXBuildFile; fileRef = C17B264E2D2E13B18D5DEFA475D436F4 /* UIRefreshControl+Rx.swift */; };
		6B4A4D3811DBD9A83555A1BE6F701D82 /* Do.swift in Sources */ = {isa = PBXBuildFile; fileRef = 26CF7CCE8663939B828C53DF2B9BA2B4 /* Do.swift */; };
		6E08B4E3EC5EB28AC11DE33FB0071EB3 /* ConcurrentDispatchQueueScheduler.swift in Sources */ = {isa = PBXBuildFile; fileRef = F5C23F45A786EB4A2BD40E493EF53048 /* ConcurrentDispatchQueueScheduler.swift */; };
		71CBE7225926AC7568E463DF8B0B338A /* ControlEvent+Driver.swift in Sources */ = {isa = PBXBuildFile; fileRef = 500B41C5329236B01D0FEA05256B9F5B /* ControlEvent+Driver.swift */; };
		71E58A42C78C39B34F93DBE96F0AB0B4 /* ConnectableObservable.swift in Sources */ = {isa = PBXBuildFile; fileRef = 2836FC17C9639B40E5BE53E2A461D59D /* ConnectableObservable.swift */; };
		722AC71AD927C76F1ACB4B725667D714 /* CombineLatest.swift in Sources */ = {isa = PBXBuildFile; fileRef = 122E690AFB6AC805905FAC5D63EE4098 /* CombineLatest.swift */; };
		7246F3E3FD741CA6D5974CACCE25D132 /* UIDatePicker+Rx.swift in Sources */ = {isa = PBXBuildFile; fileRef = 2FAD8B62333EE46C5A33F9FE50E5918A /* UIDatePicker+Rx.swift */; };
		7432703A8EBC3BD3532CADBEEBCFD0D1 /* RetryWhen.swift in Sources */ = {isa = PBXBuildFile; fileRef = CDAAB3AB88BA20FDE9B79631F269019B /* RetryWhen.swift */; };
		7591184CA3F1AA341C13B5D1EA770C54 /* UITextField+Rx.swift in Sources */ = {isa = PBXBuildFile; fileRef = 4488DC730219AA10C54CA340A3D5E405 /* UITextField+Rx.swift */; };
		7621874D76E68626B4BC553AEE1A98D9 /* RxAppState-umbrella.h in Headers */ = {isa = PBXBuildFile; fileRef = A56AC530019A138CCDB5F5F007504BA1 /* RxAppState-umbrella.h */; settings = {ATTRIBUTES = (Public, ); }; };
		767C806C2B404AA7590F9B11BE34E507 /* RxScrollViewDelegateProxy.swift in Sources */ = {isa = PBXBuildFile; fileRef = 8A28F295BCB3239E3D8E97C8253DEF32 /* RxScrollViewDelegateProxy.swift */; };
		77874E6E5D0A0B7619CEEDFEE8AA1D9D /* ObserveOn.swift in Sources */ = {isa = PBXBuildFile; fileRef = 0DBADAF4942134897BCBFC9D3F0ECCCE /* ObserveOn.swift */; };
		7B63F0E4AC92324473667AB69F99259C /* Observable.swift in Sources */ = {isa = PBXBuildFile; fileRef = ABE1BFBE9D3B127015A516D9CB9F9F7E /* Observable.swift */; };
		7BF481AAA7A100F9793E138AED2AB5A6 /* RxTableViewDataSourceProxy.swift in Sources */ = {isa = PBXBuildFile; fileRef = 1A6B4401BAE249952C98F64BBC95B2F2 /* RxTableViewDataSourceProxy.swift */; };
		7C074334A61F2C50066F1F5A3339AB33 /* Generate.swift in Sources */ = {isa = PBXBuildFile; fileRef = 24241E179BF63060B757331E8BD99D63 /* Generate.swift */; };
		7D55DE7A1519CFF7F51725B4E06854B5 /* KVORepresentable+CoreGraphics.swift in Sources */ = {isa = PBXBuildFile; fileRef = A45777551AC14459252CB963743F760D /* KVORepresentable+CoreGraphics.swift */; };
		7DF1BD4959192725598F770E9F2D2465 /* _RXDelegateProxy.h in Headers */ = {isa = PBXBuildFile; fileRef = 1C5D30C37343EEFCC746F2C0DAE0E218 /* _RXDelegateProxy.h */; settings = {ATTRIBUTES = (Public, ); }; };
		7EF6E0636C6CDB07B8EE5693C55E6B54 /* TextInput.swift in Sources */ = {isa = PBXBuildFile; fileRef = 054F1DF36495EC9708AF0BFF1889B1B1 /* TextInput.swift */; };
		81F644DD0B311B2A3DDBB30B11C27FD0 /* KVORepresentable+Swift.swift in Sources */ = {isa = PBXBuildFile; fileRef = DC8CD3A95BB52F3F626088379FCBECE6 /* KVORepresentable+Swift.swift */; };
		8454876B5AD4EF3F6CB80A67A6431205 /* ShareReplay1WhileConnected.swift in Sources */ = {isa = PBXBuildFile; fileRef = CF8BF315C6E2458176C75F8D0F0C4B9B /* ShareReplay1WhileConnected.swift */; };
		876F70A1B93505C5C6EACE81E7C9B503 /* NSObject+Rx+RawRepresentable.swift in Sources */ = {isa = PBXBuildFile; fileRef = 83ECFEBCF63AD537C7DEAF180BC8E0E8 /* NSObject+Rx+RawRepresentable.swift */; };
		89A94BDFE78B31A76E245617F961F9BB /* Error.swift in Sources */ = {isa = PBXBuildFile; fileRef = 76F3D3BBF234D5C633588D9B4E75987C /* Error.swift */; };
		8DA0FBC6316DF7D98C4DBC09743BE1DD /* Sink.swift in Sources */ = {isa = PBXBuildFile; fileRef = 2E550FA6BA79CDA1CCCD9FCB9D6E4E6C /* Sink.swift */; };
		9138BD5EC512F82A003A40709BD264E6 /* Observable+Bind.swift in Sources */ = {isa = PBXBuildFile; fileRef = 3379A9C5DF632BB854582CE0439F9A48 /* Observable+Bind.swift */; };
		917462F906D0F444CEFB2649FE1F44B1 /* ObserverType.swift in Sources */ = {isa = PBXBuildFile; fileRef = E88037730944DBB5C828F0A95E996EA1 /* ObserverType.swift */; };
		91D77D0E1FE9FC8D14ACC95BF0808E13 /* TakeLast.swift in Sources */ = {isa = PBXBuildFile; fileRef = F8DBBA77CC1DEEE524C517B5F5ECFF34 /* TakeLast.swift */; };
		9219A1554A3452A1A04D1593FC844B1B /* ScheduledDisposable.swift in Sources */ = {isa = PBXBuildFile; fileRef = 785EBC3F90F0A66D18749E6F62C511CD /* ScheduledDisposable.swift */; };
		924429F8389ACD370A446BCBE9106055 /* SynchronizedDisposeType.swift in Sources */ = {isa = PBXBuildFile; fileRef = F9D1CEBFA68ED0016AF36A402C8AA348 /* SynchronizedDisposeType.swift */; };
		924C54EF69687453D76DB52C479D938F /* SynchronizedOnType.swift in Sources */ = {isa = PBXBuildFile; fileRef = 0DF9CCC07A8F8899DAA3468E098F34B2 /* SynchronizedOnType.swift */; };
		92B1F54C978A25DA9D51EBA2520488FF /* TailRecursiveSink.swift in Sources */ = {isa = PBXBuildFile; fileRef = 41CD03D4537993C97D5E596580296103 /* TailRecursiveSink.swift */; };
		936D22BBEB4F8C968356276C30BEBEEC /* RxCocoa.framework in Frameworks */ = {isa = PBXBuildFile; fileRef = 321A1AB72255D084EE352876F54E8785 /* RxCocoa.framework */; };
		938C6520AC2236C8B59709742E64F0CC /* UICollectionView+Rx.swift in Sources */ = {isa = PBXBuildFile; fileRef = B37CED7A1B33FD4AF9119A53F2C13769 /* UICollectionView+Rx.swift */; };
		93BFD7ADBD2B99A124655BE5A5FC1567 /* RefCountDisposable.swift in Sources */ = {isa = PBXBuildFile; fileRef = 586104488AC56629FFE01E4729C93D2F /* RefCountDisposable.swift */; };
		955158CEACDD87C2920658057F24F437 /* HistoricalSchedulerTimeConverter.swift in Sources */ = {isa = PBXBuildFile; fileRef = 4610BE88BD9A69E7311E15CCA3C9C30D /* HistoricalSchedulerTimeConverter.swift */; };
		956D11BFA2D4D3D106AB74F57BD83D0A /* Queue.swift in Sources */ = {isa = PBXBuildFile; fileRef = D14765FD8943F9837F5C8428CA03C7F7 /* Queue.swift */; };
		95EC3BFAD9C0063FC2EF664C3C352047 /* Foundation.framework in Frameworks */ = {isa = PBXBuildFile; fileRef = 38CA155B6DE23F43E98FAD1C485FA9CB /* Foundation.framework */; };
		9649FBF487917A3F19A4B77EE2BD2B59 /* Never.swift in Sources */ = {isa = PBXBuildFile; fileRef = 187761E03C1F7B58183B7320406658AE /* Never.swift */; };
		96978A2C0BCA6683A5E2F599EDEA9F53 /* UISlider+Rx.swift in Sources */ = {isa = PBXBuildFile; fileRef = 98B128798CB6E65617AC3DA66FE5C6FC /* UISlider+Rx.swift */; };
		98C3CED0AD72907A92682E9A99512022 /* PriorityQueue.swift in Sources */ = {isa = PBXBuildFile; fileRef = 934C51BE545B2C1E082E7D38BE92D043 /* PriorityQueue.swift */; };
		9946B76A4478C428F0381E67D0E468FF /* Foundation.framework in Frameworks */ = {isa = PBXBuildFile; fileRef = 38CA155B6DE23F43E98FAD1C485FA9CB /* Foundation.framework */; };
		9A8B01C0928A7865750BF7E7CCC68E37 /* _RX.m in Sources */ = {isa = PBXBuildFile; fileRef = 782FC7557C91148E434A34BB30E17340 /* _RX.m */; };
		9AB23E172E97FEDA76874D8A766225C2 /* Range.swift in Sources */ = {isa = PBXBuildFile; fileRef = A4FC7AAE283EB68E81E9D97FDF1162BB /* Range.swift */; };
		9C2D229C1F7E1A4DDB33E159CE24B706 /* UIStepper+Rx.swift in Sources */ = {isa = PBXBuildFile; fileRef = 02229AFE0B4BCF0FFE5A1F61A6A3E6E3 /* UIStepper+Rx.swift */; };
		9DEC3E5FB2B4EC5448D4ADC3334CCBF7 /* ConcurrentMainScheduler.swift in Sources */ = {isa = PBXBuildFile; fileRef = 75783B38979EC3CF3F54AAF108D075E8 /* ConcurrentMainScheduler.swift */; };
		9F86E7E11BFB82E162031156EEDD42D0 /* ItemEvents.swift in Sources */ = {isa = PBXBuildFile; fileRef = 4D6C7D1B059B7CAD9ED94FDB26655FF4 /* ItemEvents.swift */; };
		A045FAC59CF056D303D38E508798A698 /* AnonymousObservable.swift in Sources */ = {isa = PBXBuildFile; fileRef = 68392D6EEA0ED3393891F448EC65B15F /* AnonymousObservable.swift */; };
		A07581BD7F0AD19CC7F9C0408BD14FDE /* RxCocoa.h in Headers */ = {isa = PBXBuildFile; fileRef = 87BC050FB87821C41A468209D2009104 /* RxCocoa.h */; settings = {ATTRIBUTES = (Public, ); }; };
		A09E92459371BA8AA864AA539B72A809 /* RxTableViewReactiveArrayDataSource.swift in Sources */ = {isa = PBXBuildFile; fileRef = 6D25AAE822F5498D26DE6953DC295481 /* RxTableViewReactiveArrayDataSource.swift */; };
		A30283EE5A96A67C0561EB64854B457D /* Platform.Darwin.swift in Sources */ = {isa = PBXBuildFile; fileRef = 0390599D2CE39A885EAF2242027BEDFB /* Platform.Darwin.swift */; };
		A3796D4F21CB8C0CE977DA9299543EAA /* Variable+Driver.swift in Sources */ = {isa = PBXBuildFile; fileRef = F16765FC78C53140C4109BCCE206E88C /* Variable+Driver.swift */; };
		A45B54B240CB08C0F20580D7169B3D30 /* Rx.swift in Sources */ = {isa = PBXBuildFile; fileRef = 796281A7F1F3D29CE27096717B6AE3F7 /* Rx.swift */; };
		A4A4EA32F63BA06B7348264D1399886A /* SubscriptionDisposable.swift in Sources */ = {isa = PBXBuildFile; fileRef = 0EF39FC951C6CC263EDFD7124E057FCF /* SubscriptionDisposable.swift */; };
		A572AC1C80700D7D0B394157592389D7 /* NSObject+Rx.swift in Sources */ = {isa = PBXBuildFile; fileRef = D740BC5E318263CF4C86F2FF57AAB534 /* NSObject+Rx.swift */; };
		A599CC1267D6F90EBA998ABE6510703B /* Multicast.swift in Sources */ = {isa = PBXBuildFile; fileRef = 55A20BFFF5369A00113A30E4B7F15842 /* Multicast.swift */; };
		A5E79D097371EB8FF099CAD8C2F4833F /* UIProgressView+Rx.swift in Sources */ = {isa = PBXBuildFile; fileRef = 6379DC98FC6B0CAF284139D189FD8DA4 /* UIProgressView+Rx.swift */; };
		A7F29A58EF5FEFD5D6D89D832685C067 /* _RX.h in Headers */ = {isa = PBXBuildFile; fileRef = 313763C6108D9C46316D32780D3A5ED1 /* _RX.h */; settings = {ATTRIBUTES = (Public, ); }; };
		A8005B4D8A2C0FC857A8AF4097F5769B /* DelegateProxyType.swift in Sources */ = {isa = PBXBuildFile; fileRef = B109B815703349C9B6BB84A3259F9FD7 /* DelegateProxyType.swift */; };
		A93EF83D8DD8496375F49887066CC997 /* Platform.Linux.swift in Sources */ = {isa = PBXBuildFile; fileRef = FDB32327B68A41D415AC5BDAF953BD49 /* Platform.Linux.swift */; };
		A9E0E4A6203AC4298A591310DEBC42A5 /* Bag+Rx.swift in Sources */ = {isa = PBXBuildFile; fileRef = 771BE5F88179512E7E55B1693BFDE338 /* Bag+Rx.swift */; };
		AA14909C1FB04FC40DD96360BD47C20F /* RxTextStorageDelegateProxy.swift in Sources */ = {isa = PBXBuildFile; fileRef = 0A652EC57C21EEA7396AB93AEEBB70CC /* RxTextStorageDelegateProxy.swift */; };
		AB664D209014C5BC0392208BBC2F1DD7 /* Sequence.swift in Sources */ = {isa = PBXBuildFile; fileRef = 610DB064B05FCBD4916354840E5F3BB9 /* Sequence.swift */; };
		AC14995558E698FB4CDDE577C18A5130 /* ObservableType+Extensions.swift in Sources */ = {isa = PBXBuildFile; fileRef = 5E64EE928569D9CE1F1B07ECF93FEA6D /* ObservableType+Extensions.swift */; };
		AEA809009438AF12BF01D6AA36E4707D /* RecursiveScheduler.swift in Sources */ = {isa = PBXBuildFile; fileRef = 9ECCB50F74580AB2A9E02A3B96EF07BB /* RecursiveScheduler.swift */; };
		B1E7E0FE7BD6FE2B734274E9FFE2D948 /* SchedulerServices+Emulation.swift in Sources */ = {isa = PBXBuildFile; fileRef = E37AD316312C2037DAE0A3063683AA3A /* SchedulerServices+Emulation.swift */; };
		B29ABD1481BBD892FDBA2BF4608941FA /* Foundation.framework in Frameworks */ = {isa = PBXBuildFile; fileRef = 38CA155B6DE23F43E98FAD1C485FA9CB /* Foundation.framework */; };
		B3F54A67EB034A73AD267A011362FA1C /* ObserveOnSerialDispatchQueue.swift in Sources */ = {isa = PBXBuildFile; fileRef = 29639B573EB1412C4230E3B09B9ECAC5 /* ObserveOnSerialDispatchQueue.swift */; };
		B62090C47646412FA97A48413F27DD90 /* UITabBarItem+Rx.swift in Sources */ = {isa = PBXBuildFile; fileRef = 5F286BF9AEB10DD62CD1CF950796B015 /* UITabBarItem+Rx.swift */; };
		B6E382D450888D987B2C87007590DA29 /* SubjectType.swift in Sources */ = {isa = PBXBuildFile; fileRef = 60C321E6B0BC2E19F7F38DD6F2C09E62 /* SubjectType.swift */; };
		B72E20B3A4814CE00BE202AA953AEF5C /* Logging.swift in Sources */ = {isa = PBXBuildFile; fileRef = 6AC09569D823CC48FED33FF4592029CF /* Logging.swift */; };
		B7921CC7E4766C8C50B681AE157251B6 /* RxTableViewDelegateProxy.swift in Sources */ = {isa = PBXBuildFile; fileRef = 58BB980A41382A481029292D36611E1F /* RxTableViewDelegateProxy.swift */; };
		B966E1CABE5BDFC1E2B5D29BB651FCDB /* Observable+StandardSequenceOperators.swift in Sources */ = {isa = PBXBuildFile; fileRef = 772E2994B6C7F8AF414BCF19AF96C9CD /* Observable+StandardSequenceOperators.swift */; };
		BC85D8116FD656FE032DDD13A479956E /* ShareReplay1.swift in Sources */ = {isa = PBXBuildFile; fileRef = 477CA47455652DA6E23FF8C42DCD3247 /* ShareReplay1.swift */; };
		BD21216B05684B8F459759D187CDAA29 /* Foundation.framework in Frameworks */ = {isa = PBXBuildFile; fileRef = 38CA155B6DE23F43E98FAD1C485FA9CB /* Foundation.framework */; };
		BDC4D97C23FF1B130E2E9A8189A874A0 /* DelaySubscription.swift in Sources */ = {isa = PBXBuildFile; fileRef = 0563A182248FB9D6E2EE2A227B4278CB /* DelaySubscription.swift */; };
		BE233AC03D241822E22AF47CD0945C1A /* ControlProperty.swift in Sources */ = {isa = PBXBuildFile; fileRef = 1D0F791088E9C7CC17CC8E64A0BCF99D /* ControlProperty.swift */; };
		C0424D14DA1075243F747C69C10D1BFD /* Reactive.swift in Sources */ = {isa = PBXBuildFile; fileRef = 99AB1D099C10F2E5620A6BDF34588975 /* Reactive.swift */; };
		C1A6A0BB2FF124EE24C8A5DFC0E6CBA2 /* ControlTarget.swift in Sources */ = {isa = PBXBuildFile; fileRef = 13E02371A6891FF6803B48F80CEB4A26 /* ControlTarget.swift */; };
		C1E373981092093605E83F62A4B14A27 /* _RXDelegateProxy.m in Sources */ = {isa = PBXBuildFile; fileRef = 5C3EDF144FD709E2DDA039349EE33AFE /* _RXDelegateProxy.m */; };
		C5AC374C69D1C0B9E08FC7AD65DCF397 /* Throttle.swift in Sources */ = {isa = PBXBuildFile; fileRef = B29D89D8E6B5E4D8F0779ED978A0A8C5 /* Throttle.swift */; };
		C6E38D0C87A6CE50A78FE1175874C010 /* AnyObserver.swift in Sources */ = {isa = PBXBuildFile; fileRef = A9CAD519CA31004643A5A6D099089890 /* AnyObserver.swift */; };
		C7899EA77E3492A87130D8CF84B5EF18 /* _RXKVOObserver.h in Headers */ = {isa = PBXBuildFile; fileRef = C0DDE7EC5814AA6C8E13CA02A487C60F /* _RXKVOObserver.h */; settings = {ATTRIBUTES = (Public, ); }; };
		C7E42787E897386EA541C99C854DF028 /* RxCocoaObjCRuntimeError+Extensions.swift in Sources */ = {isa = PBXBuildFile; fileRef = C895F323C80D99491E20AB3A88797A3B /* RxCocoaObjCRuntimeError+Extensions.swift */; };
		C83A8E042F8285562B0E68EEC9F54C95 /* RxMutableBox.swift in Sources */ = {isa = PBXBuildFile; fileRef = 2B983B555CBEC50516E21B9835EBA92E /* RxMutableBox.swift */; };
		C860C26164067423DA388D4C6C5A5E6D /* UIImageView+Rx.swift in Sources */ = {isa = PBXBuildFile; fileRef = 420ED71D6CB2021AB9A4176B03D0C320 /* UIImageView+Rx.swift */; };
		CA68BD007191B37E9231FCCE4E49C31C /* RxTableViewDataSourceType.swift in Sources */ = {isa = PBXBuildFile; fileRef = 48E7453369B45B5ED73A948623A3B1CD /* RxTableViewDataSourceType.swift */; };
		CABBEB3E9C284A5D7848004EBC87D935 /* InvocableType.swift in Sources */ = {isa = PBXBuildFile; fileRef = 2B619CE407B9403711BDFBAEE67207A9 /* InvocableType.swift */; };
		CBE4EDD0765B127B98D2511E5A0A092E /* Zip+arity.swift in Sources */ = {isa = PBXBuildFile; fileRef = 35DBF02092FEBD822B83924EB54C422A /* Zip+arity.swift */; };
		CD0BA4A8F8D331AE5327082A49342FA8 /* Foundation.framework in Frameworks */ = {isa = PBXBuildFile; fileRef = 38CA155B6DE23F43E98FAD1C485FA9CB /* Foundation.framework */; };
		CD34052B9A8B47DF24C00AC7926FEA4C /* UITabBar+Rx.swift in Sources */ = {isa = PBXBuildFile; fileRef = 55AFE841CAB03336F9EE30E219DB303F /* UITabBar+Rx.swift */; };
		CEEEDAEF8BB9F91FF30D10BABDEB62B5 /* Delay.swift in Sources */ = {isa = PBXBuildFile; fileRef = 30D2A54F9FD3E9B455E0BC2E62C15FA3 /* Delay.swift */; };
		D0485E4AA1E76C9CD47FBABA62ABAD4F /* SubscribeOn.swift in Sources */ = {isa = PBXBuildFile; fileRef = E3DC6CF6E770FCD8D53D32AF0F9DA126 /* SubscribeOn.swift */; };
		D2EC8D1BA77CDD77283FB108E0D9573A /* Errors.swift in Sources */ = {isa = PBXBuildFile; fileRef = 5FBD523F1A092AD394DD5292F1ECB3EC /* Errors.swift */; };
		D32396DD9E458F6E7AA573FDFE47B7B9 /* RxSearchBarDelegateProxy.swift in Sources */ = {isa = PBXBuildFile; fileRef = 3E36B0DA3408346FB92A93AB6C45E069 /* RxSearchBarDelegateProxy.swift */; };
		D37B83AADB1F474760DCA95FE945D368 /* RxSearchControllerDelegateProxy.swift in Sources */ = {isa = PBXBuildFile; fileRef = 2D3967211EDE74A259D45C68D0919CCD /* RxSearchControllerDelegateProxy.swift */; };
		D3B8D62CC52CFB95C7079FC939D6A233 /* UIBarButtonItem+Rx.swift in Sources */ = {isa = PBXBuildFile; fileRef = 7B0EA98FA3B129968C423DB5EF0ABEF8 /* UIBarButtonItem+Rx.swift */; };
		D458B230C6C291F4BDD33A1545348479 /* PublishSubject.swift in Sources */ = {isa = PBXBuildFile; fileRef = 9F11A7D0074CE30A7AB58FD1A7200979 /* PublishSubject.swift */; };
		D473476866722967CEA270313F8B34FE /* DelegateProxy.swift in Sources */ = {isa = PBXBuildFile; fileRef = 9E6D96B5553D499A43AC75B225DDA1B0 /* DelegateProxy.swift */; };
		D49B2412C09CBC581054909061130A8E /* Lock.swift in Sources */ = {isa = PBXBuildFile; fileRef = 2BD37F2E2DCDC1316E634A329394F90C /* Lock.swift */; };
		D6F2AE48B786221E1772507B88E24D40 /* UISwitch+Rx.swift in Sources */ = {isa = PBXBuildFile; fileRef = DF6A14B15E0BEB5A7B777FEB4AE1B914 /* UISwitch+Rx.swift */; };
		D75BEBB19CF6124232461904C667B23C /* RxSwift.framework in Frameworks */ = {isa = PBXBuildFile; fileRef = 75A421CFB92FFE874F5B36575A783A22 /* RxSwift.framework */; };
		D94F34D77E0AE4577150574978915FD8 /* NSObject+Rx+KVORepresentable.swift in Sources */ = {isa = PBXBuildFile; fileRef = F47D6CBA7260571DF35B88A530815708 /* NSObject+Rx+KVORepresentable.swift */; };
		D9E5307F9FE0E1B427682EC9D6E77987 /* VirtualTimeScheduler.swift in Sources */ = {isa = PBXBuildFile; fileRef = 0A4169BB7B76EC937D94F6BEF9FB9E0B /* VirtualTimeScheduler.swift */; };
		DB480039F1D53AB0DB65832A31C00262 /* VirtualTimeConverterType.swift in Sources */ = {isa = PBXBuildFile; fileRef = 46529E285EEFBC21FADDCE1616A0D778 /* VirtualTimeConverterType.swift */; };
		DBF2DF06359B8016EEEE9FDA41981661 /* RxCollectionViewDelegateProxy.swift in Sources */ = {isa = PBXBuildFile; fileRef = B35A50095178D9C3BC723C286B94F534 /* RxCollectionViewDelegateProxy.swift */; };
		DC23D94A7F97AE55E9C8C93B77D1C74B /* Platform.Linux.swift in Sources */ = {isa = PBXBuildFile; fileRef = F5F1CEA9B9E1814EFE1F235EC30A2E20 /* Platform.Linux.swift */; };
		DC9BD2DCF5F7AD4396F96D60566EBD58 /* String+Rx.swift in Sources */ = {isa = PBXBuildFile; fileRef = 3B00D7B6E0CBFE12E1D5A6C30B939190 /* String+Rx.swift */; };
		DCDFF0C01C1C915CC5AC0792B0EFC430 /* SingleAsync.swift in Sources */ = {isa = PBXBuildFile; fileRef = A6BF6EC7286419E2A0093926F0D54024 /* SingleAsync.swift */; };
		DDAAB7F586AA54AD40767F8E3CAE35CA /* MainScheduler.swift in Sources */ = {isa = PBXBuildFile; fileRef = 368C2CCC6A55F4D761B07A4A01E238F8 /* MainScheduler.swift */; };
		E046D1BA3CCBEDDA54C4A9C883482190 /* UIApplication+Rx.swift in Sources */ = {isa = PBXBuildFile; fileRef = 5071B74B5041F60D8DAFC145DDADAB26 /* UIApplication+Rx.swift */; };
		E1A3665BC1A17B759950ABB06870D960 /* DispatchQueue+Extensions.swift in Sources */ = {isa = PBXBuildFile; fileRef = 7E5396250362A8B8FCE1C3628C7D789F /* DispatchQueue+Extensions.swift */; };
		E1E541751A56F2673FB8E1403C20A8FD /* UIApplication+Rx.swift in Sources */ = {isa = PBXBuildFile; fileRef = 0FEA88D92C9948E8EFFB46F87A216568 /* UIApplication+Rx.swift */; };
		E2771E26B0900FE8AB561D275620F4C8 /* Zip.swift in Sources */ = {isa = PBXBuildFile; fileRef = AD7EED0AA031AA341A779500B334BD8A /* Zip.swift */; };
		E3E4EA8068A0AE4D5E3EA95DC5F9DEBD /* Buffer.swift in Sources */ = {isa = PBXBuildFile; fileRef = 532E8934BACCE9965E1B50AAD52DFB1C /* Buffer.swift */; };
		E442344F37FE8B0C9AD1F63C51FAD0EB /* ConnectableObservableType.swift in Sources */ = {isa = PBXBuildFile; fileRef = E50FF775C27E7F52C4BE67E387384E3D /* ConnectableObservableType.swift */; };
		E6B705B934C6B220DFD4ADFBB0E2B98A /* ObservableConvertibleType+SharedSequence.swift in Sources */ = {isa = PBXBuildFile; fileRef = F08D070993EE189DEDBE2E8283769ECA /* ObservableConvertibleType+SharedSequence.swift */; };
		E709EFCBD450885435461194FDE2C8D0 /* Observable+Multiple.swift in Sources */ = {isa = PBXBuildFile; fileRef = 864CE2D64C2CB6BAF14E112E648566F7 /* Observable+Multiple.swift */; };
		E88CB3F7DA3E1213F523D721AE308A75 /* TakeUntil.swift in Sources */ = {isa = PBXBuildFile; fileRef = 0A746282E628E8F2A9EB17EE33CD0C91 /* TakeUntil.swift */; };
		E8ABB014D619B2DA1981F5BA20CAB9AB /* ObservableConvertibleType.swift in Sources */ = {isa = PBXBuildFile; fileRef = 9BE0D1B70A2AD1DA432E686EAC99DB0D /* ObservableConvertibleType.swift */; };
		E98A430F9F5DAEAB3645E0FC364A40F5 /* ScheduledItemType.swift in Sources */ = {isa = PBXBuildFile; fileRef = 5293B9C508D858D18F9BE98E4D8B1CC8 /* ScheduledItemType.swift */; };
		E9A77C5C2BAC32D380656005B5F2DC5F /* Amb.swift in Sources */ = {isa = PBXBuildFile; fileRef = B741543663BD6C9BAD832B9EE5B969BF /* Amb.swift */; };
		E9D679B2861CD6857B734DDBBE27FA9B /* Observable+Concurrency.swift in Sources */ = {isa = PBXBuildFile; fileRef = 3DE5921D384D083F148002565A98CA7D /* Observable+Concurrency.swift */; };
		EA47666ED3C1A08670BF9AA61F316D34 /* ToArray.swift in Sources */ = {isa = PBXBuildFile; fileRef = 32ECE316C2C08F2FBD9CD6146C162FE8 /* ToArray.swift */; };
		EA7CD1D3684FF764210C8021F7D9CCDE /* ImmediateScheduler.swift in Sources */ = {isa = PBXBuildFile; fileRef = DCBD161681343C2F0E2EDA6686257063 /* ImmediateScheduler.swift */; };
		EBD64400F804A37EF4D23B065099FA76 /* Pods-RxAppState_Example-dummy.m in Sources */ = {isa = PBXBuildFile; fileRef = D510042A1B428038C9AF07DABE9A8FBC /* Pods-RxAppState_Example-dummy.m */; };
		EBDA257399E1F15ACACBD3A08F9727E8 /* NSLayoutConstraint+Rx.swift in Sources */ = {isa = PBXBuildFile; fileRef = BC21BF5E703ACB95DC96961494CE91A1 /* NSLayoutConstraint+Rx.swift */; };
		EDC861DABA51BB571B9A06F42A4BBDB1 /* RxCollectionViewDataSourceProxy.swift in Sources */ = {isa = PBXBuildFile; fileRef = 05154EFEAF12E5BBAE9E13E095EDFAEA /* RxCollectionViewDataSourceProxy.swift */; };
		EF78D5D2F597C6010AA65C224A59650B /* SharedSequence+Operators+arity.swift in Sources */ = {isa = PBXBuildFile; fileRef = 6FB449CBDFAE6FD7EE6029B5BEFBFE5E /* SharedSequence+Operators+arity.swift */; };
		F088E5E321EBF4EBC24731903D136DC6 /* BehaviorSubject.swift in Sources */ = {isa = PBXBuildFile; fileRef = 0DC7413C45CB819C77DBA74D1CE67334 /* BehaviorSubject.swift */; };
		F0DF10080CD738FA6AF86755ADF050C2 /* ObservableConvertibleType+Driver.swift in Sources */ = {isa = PBXBuildFile; fileRef = F9680E698A96391123754AEF6500344A /* ObservableConvertibleType+Driver.swift */; };
		F107B37981C989BFD4BB61C2A97BB0C0 /* RxAppState-dummy.m in Sources */ = {isa = PBXBuildFile; fileRef = 1B9ED520B3C057D5C2C0700EE8A3E8E5 /* RxAppState-dummy.m */; };
		F27A4991C79FFACA9720CDC5EFAE03E7 /* ObserverBase.swift in Sources */ = {isa = PBXBuildFile; fileRef = E39BD822F4B90F9AAF1FA187CFD88D80 /* ObserverBase.swift */; };
		F50D4C5DE1D0FBA9F9F66119B30A22E1 /* Skip.swift in Sources */ = {isa = PBXBuildFile; fileRef = 87FCD9ED2C7E8DF83D4C84940FF4D5D5 /* Skip.swift */; };
		F51BE5E1F3E52EDCC7FFDB512E7629D9 /* SynchronizedSubscribeType.swift in Sources */ = {isa = PBXBuildFile; fileRef = 11C615CBD6201F948CE3830F3EFABFA3 /* SynchronizedSubscribeType.swift */; };
		F63B73AF828E1AD06966F62B89BAE33A /* Bag.swift in Sources */ = {isa = PBXBuildFile; fileRef = CBD99D2D368A3A8AFE7C5DA7E99FA61F /* Bag.swift */; };
		F7C398FFAA6EDCF135415F7992A65A63 /* ScheduledItem.swift in Sources */ = {isa = PBXBuildFile; fileRef = 4EB9C7DEE1C140DE14C9A3D09E024BC3 /* ScheduledItem.swift */; };
		F8166B1BE7BD4D57C283CE825D6E76FA /* Filter.swift in Sources */ = {isa = PBXBuildFile; fileRef = 06AA53BF1102449A2CF3379F0B8C89C7 /* Filter.swift */; };
		F8C4AAC8EC7316A3A83F23A4F0750296 /* Debunce.swift in Sources */ = {isa = PBXBuildFile; fileRef = 33E24CBC32BF736F401E2C0002F4C163 /* Debunce.swift */; };
		FBBB71D9D97C4E0A356E8BE7A01FCFE6 /* UIGestureRecognizer+Rx.swift in Sources */ = {isa = PBXBuildFile; fileRef = 5329F8CBE02FC97E42D8E68A6440EDD3 /* UIGestureRecognizer+Rx.swift */; };
		FBF29BC30A608A2575B5583A26BF2C68 /* InfiniteSequence.swift in Sources */ = {isa = PBXBuildFile; fileRef = FC509A14DB241C28206B889097C413B9 /* InfiniteSequence.swift */; };
		FC3E1E57DC4F086D58C6AA384ED4CE42 /* Observable+Aggregate.swift in Sources */ = {isa = PBXBuildFile; fileRef = 4F443EFBEEE15048C942B3E1F2FEC5B3 /* Observable+Aggregate.swift */; };
		FC5DDD0164B865DA8288B134D567A551 /* Pods-RxAppState_ExampleTests-dummy.m in Sources */ = {isa = PBXBuildFile; fileRef = D6A243BAA67F8EF7A4F1716FC92F5622 /* Pods-RxAppState_ExampleTests-dummy.m */; };
		FE57A9C16F7B0448C657B20981B4BFD2 /* HistoricalScheduler.swift in Sources */ = {isa = PBXBuildFile; fileRef = 17FAD3C510F874695845F53E92CDEFCE /* HistoricalScheduler.swift */; };
		FFB2B079F56F707E3281FBC28A39B059 /* Observable+Single.swift in Sources */ = {isa = PBXBuildFile; fileRef = 14F32DA16234790E73FEEB15D52896DA /* Observable+Single.swift */; };
/* End PBXBuildFile section */

/* Begin PBXContainerItemProxy section */
		19EBA2E44FFFD362DE387AF06CFA5A72 /* PBXContainerItemProxy */ = {
			isa = PBXContainerItemProxy;
			containerPortal = D41D8CD98F00B204E9800998ECF8427E /* Project object */;
			proxyType = 1;
			remoteGlobalIDString = 3C45CADA6836D68B3BD26E4F14FD56B6;
			remoteInfo = RxAppState;
		};
		38FB327AED5C5FDA0CCCE2CE03B152A2 /* PBXContainerItemProxy */ = {
			isa = PBXContainerItemProxy;
			containerPortal = D41D8CD98F00B204E9800998ECF8427E /* Project object */;
			proxyType = 1;
			remoteGlobalIDString = F9DA05C8DDAAE99AC899DA790F1F4F74;
			remoteInfo = RxCocoa;
		};
		428152F70B69D2090927F86B9B73DB15 /* PBXContainerItemProxy */ = {
			isa = PBXContainerItemProxy;
			containerPortal = D41D8CD98F00B204E9800998ECF8427E /* Project object */;
			proxyType = 1;
			remoteGlobalIDString = C68D4952BA9A4C9C3F26812D4326ECCC;
			remoteInfo = RxSwift;
		};
		6A11EA450D74736AA2B8A49099F4D591 /* PBXContainerItemProxy */ = {
			isa = PBXContainerItemProxy;
			containerPortal = D41D8CD98F00B204E9800998ECF8427E /* Project object */;
			proxyType = 1;
			remoteGlobalIDString = C68D4952BA9A4C9C3F26812D4326ECCC;
			remoteInfo = RxSwift;
		};
		85B7AB5562859F83F2F676CCE8048A37 /* PBXContainerItemProxy */ = {
			isa = PBXContainerItemProxy;
			containerPortal = D41D8CD98F00B204E9800998ECF8427E /* Project object */;
			proxyType = 1;
			remoteGlobalIDString = F9DA05C8DDAAE99AC899DA790F1F4F74;
			remoteInfo = RxCocoa;
		};
		D98FD4A36E66AFC6E5DE26A5E4073FEA /* PBXContainerItemProxy */ = {
			isa = PBXContainerItemProxy;
			containerPortal = D41D8CD98F00B204E9800998ECF8427E /* Project object */;
			proxyType = 1;
			remoteGlobalIDString = C68D4952BA9A4C9C3F26812D4326ECCC;
			remoteInfo = RxSwift;
		};
/* End PBXContainerItemProxy section */

/* Begin PBXFileReference section */
		001721082AD1820BF14628A28649996E /* Bag.swift */ = {isa = PBXFileReference; includeInIndex = 1; lastKnownFileType = sourcecode.swift; name = Bag.swift; path = Platform/DataStructures/Bag.swift; sourceTree = "<group>"; };
		00243578A2429FC5E1FFE03292FAFF64 /* StartWith.swift */ = {isa = PBXFileReference; includeInIndex = 1; lastKnownFileType = sourcecode.swift; name = StartWith.swift; path = RxSwift/Observables/Implementations/StartWith.swift; sourceTree = "<group>"; };
		006A85CAF9C458F13EBCC787756720A2 /* InfiniteSequence.swift */ = {isa = PBXFileReference; includeInIndex = 1; lastKnownFileType = sourcecode.swift; name = InfiniteSequence.swift; path = Platform/DataStructures/InfiniteSequence.swift; sourceTree = "<group>"; };
		01DBF7C725D0BA477B3AA3A94377F2C9 /* _RXObjCRuntime.h */ = {isa = PBXFileReference; includeInIndex = 1; lastKnownFileType = sourcecode.c.h; name = _RXObjCRuntime.h; path = RxCocoa/Runtime/include/_RXObjCRuntime.h; sourceTree = "<group>"; };
		01E41E022AE03A171BF309877466A1D2 /* Pods-RxAppState_ExampleTests-acknowledgements.markdown */ = {isa = PBXFileReference; includeInIndex = 1; lastKnownFileType = text; path = "Pods-RxAppState_ExampleTests-acknowledgements.markdown"; sourceTree = "<group>"; };
		02229AFE0B4BCF0FFE5A1F61A6A3E6E3 /* UIStepper+Rx.swift */ = {isa = PBXFileReference; includeInIndex = 1; lastKnownFileType = sourcecode.swift; name = "UIStepper+Rx.swift"; path = "RxCocoa/iOS/UIStepper+Rx.swift"; sourceTree = "<group>"; };
		0261DA91C20FBC3AFF3A0D05B073CBA7 /* RxCollectionViewDataSourceType.swift */ = {isa = PBXFileReference; includeInIndex = 1; lastKnownFileType = sourcecode.swift; name = RxCollectionViewDataSourceType.swift; path = RxCocoa/iOS/Protocols/RxCollectionViewDataSourceType.swift; sourceTree = "<group>"; };
		02E3FD64DE9F3F7935D3A66FC3A660AD /* Merge.swift */ = {isa = PBXFileReference; includeInIndex = 1; lastKnownFileType = sourcecode.swift; name = Merge.swift; path = RxSwift/Observables/Implementations/Merge.swift; sourceTree = "<group>"; };
		0390599D2CE39A885EAF2242027BEDFB /* Platform.Darwin.swift */ = {isa = PBXFileReference; includeInIndex = 1; lastKnownFileType = sourcecode.swift; name = Platform.Darwin.swift; path = Platform/Platform.Darwin.swift; sourceTree = "<group>"; };
		04627568BE8263B246C8542E44BEB84E /* Disposables.swift */ = {isa = PBXFileReference; includeInIndex = 1; lastKnownFileType = sourcecode.swift; name = Disposables.swift; path = RxSwift/Disposables/Disposables.swift; sourceTree = "<group>"; };
		05154EFEAF12E5BBAE9E13E095EDFAEA /* RxCollectionViewDataSourceProxy.swift */ = {isa = PBXFileReference; includeInIndex = 1; lastKnownFileType = sourcecode.swift; name = RxCollectionViewDataSourceProxy.swift; path = RxCocoa/iOS/Proxies/RxCollectionViewDataSourceProxy.swift; sourceTree = "<group>"; };
		054F1DF36495EC9708AF0BFF1889B1B1 /* TextInput.swift */ = {isa = PBXFileReference; includeInIndex = 1; lastKnownFileType = sourcecode.swift; name = TextInput.swift; path = RxCocoa/Common/TextInput.swift; sourceTree = "<group>"; };
		0563A182248FB9D6E2EE2A227B4278CB /* DelaySubscription.swift */ = {isa = PBXFileReference; includeInIndex = 1; lastKnownFileType = sourcecode.swift; name = DelaySubscription.swift; path = RxSwift/Observables/Implementations/DelaySubscription.swift; sourceTree = "<group>"; };
		06AA53BF1102449A2CF3379F0B8C89C7 /* Filter.swift */ = {isa = PBXFileReference; includeInIndex = 1; lastKnownFileType = sourcecode.swift; name = Filter.swift; path = RxSwift/Observables/Implementations/Filter.swift; sourceTree = "<group>"; };
		0949D3D804F8DA073BC481DA1ACA5DFE /* KVORepresentable.swift */ = {isa = PBXFileReference; includeInIndex = 1; lastKnownFileType = sourcecode.swift; name = KVORepresentable.swift; path = RxCocoa/Foundation/KVORepresentable.swift; sourceTree = "<group>"; };
		0A4169BB7B76EC937D94F6BEF9FB9E0B /* VirtualTimeScheduler.swift */ = {isa = PBXFileReference; includeInIndex = 1; lastKnownFileType = sourcecode.swift; name = VirtualTimeScheduler.swift; path = RxSwift/Schedulers/VirtualTimeScheduler.swift; sourceTree = "<group>"; };
		0A652EC57C21EEA7396AB93AEEBB70CC /* RxTextStorageDelegateProxy.swift */ = {isa = PBXFileReference; includeInIndex = 1; lastKnownFileType = sourcecode.swift; name = RxTextStorageDelegateProxy.swift; path = RxCocoa/iOS/Proxies/RxTextStorageDelegateProxy.swift; sourceTree = "<group>"; };
		0A746282E628E8F2A9EB17EE33CD0C91 /* TakeUntil.swift */ = {isa = PBXFileReference; includeInIndex = 1; lastKnownFileType = sourcecode.swift; name = TakeUntil.swift; path = RxSwift/Observables/Implementations/TakeUntil.swift; sourceTree = "<group>"; };
		0B97480CAF8B38BAFCC58CA4C786FC9B /* UIPickerView+Rx.swift */ = {isa = PBXFileReference; includeInIndex = 1; lastKnownFileType = sourcecode.swift; name = "UIPickerView+Rx.swift"; path = "RxCocoa/iOS/UIPickerView+Rx.swift"; sourceTree = "<group>"; };
		0C0C11784D64D692E0050ED48F989D57 /* RxCocoa-prefix.pch */ = {isa = PBXFileReference; includeInIndex = 1; lastKnownFileType = sourcecode.c.h; path = "RxCocoa-prefix.pch"; sourceTree = "<group>"; };
		0C4D8309F4A7F25A8EC6FE8843F5CCC0 /* NSTextStorage+Rx.swift */ = {isa = PBXFileReference; includeInIndex = 1; lastKnownFileType = sourcecode.swift; name = "NSTextStorage+Rx.swift"; path = "RxCocoa/iOS/NSTextStorage+Rx.swift"; sourceTree = "<group>"; };
		0C79970530D93F05F8B7C9A8203921AE /* PriorityQueue.swift */ = {isa = PBXFileReference; includeInIndex = 1; lastKnownFileType = sourcecode.swift; name = PriorityQueue.swift; path = Platform/DataStructures/PriorityQueue.swift; sourceTree = "<group>"; };
		0DBADAF4942134897BCBFC9D3F0ECCCE /* ObserveOn.swift */ = {isa = PBXFileReference; includeInIndex = 1; lastKnownFileType = sourcecode.swift; name = ObserveOn.swift; path = RxSwift/Observables/Implementations/ObserveOn.swift; sourceTree = "<group>"; };
		0DC7413C45CB819C77DBA74D1CE67334 /* BehaviorSubject.swift */ = {isa = PBXFileReference; includeInIndex = 1; lastKnownFileType = sourcecode.swift; name = BehaviorSubject.swift; path = RxSwift/Subjects/BehaviorSubject.swift; sourceTree = "<group>"; };
		0DF9CCC07A8F8899DAA3468E098F34B2 /* SynchronizedOnType.swift */ = {isa = PBXFileReference; includeInIndex = 1; lastKnownFileType = sourcecode.swift; name = SynchronizedOnType.swift; path = RxSwift/Concurrency/SynchronizedOnType.swift; sourceTree = "<group>"; };
		0EF39FC951C6CC263EDFD7124E057FCF /* SubscriptionDisposable.swift */ = {isa = PBXFileReference; includeInIndex = 1; lastKnownFileType = sourcecode.swift; name = SubscriptionDisposable.swift; path = RxSwift/Disposables/SubscriptionDisposable.swift; sourceTree = "<group>"; };
		0F6F79C0E9CA7600FB215083C59C7A24 /* SingleAssignmentDisposable.swift */ = {isa = PBXFileReference; includeInIndex = 1; lastKnownFileType = sourcecode.swift; name = SingleAssignmentDisposable.swift; path = RxSwift/Disposables/SingleAssignmentDisposable.swift; sourceTree = "<group>"; };
		0F702A0D040E23B8F7C4A2B2D7BF3D6D /* Observable+Debug.swift */ = {isa = PBXFileReference; includeInIndex = 1; lastKnownFileType = sourcecode.swift; name = "Observable+Debug.swift"; path = "RxSwift/Observables/Observable+Debug.swift"; sourceTree = "<group>"; };
		0FEA88D92C9948E8EFFB46F87A216568 /* UIApplication+Rx.swift */ = {isa = PBXFileReference; includeInIndex = 1; lastKnownFileType = sourcecode.swift; path = "UIApplication+Rx.swift"; sourceTree = "<group>"; };
		11C615CBD6201F948CE3830F3EFABFA3 /* SynchronizedSubscribeType.swift */ = {isa = PBXFileReference; includeInIndex = 1; lastKnownFileType = sourcecode.swift; name = SynchronizedSubscribeType.swift; path = RxSwift/Concurrency/SynchronizedSubscribeType.swift; sourceTree = "<group>"; };
		122E690AFB6AC805905FAC5D63EE4098 /* CombineLatest.swift */ = {isa = PBXFileReference; includeInIndex = 1; lastKnownFileType = sourcecode.swift; name = CombineLatest.swift; path = RxSwift/Observables/Implementations/CombineLatest.swift; sourceTree = "<group>"; };
		13E02371A6891FF6803B48F80CEB4A26 /* ControlTarget.swift */ = {isa = PBXFileReference; includeInIndex = 1; lastKnownFileType = sourcecode.swift; name = ControlTarget.swift; path = RxCocoa/Common/ControlTarget.swift; sourceTree = "<group>"; };
		1491FA56387C07FA701050A6BAB1217B /* ElementAt.swift */ = {isa = PBXFileReference; includeInIndex = 1; lastKnownFileType = sourcecode.swift; name = ElementAt.swift; path = RxSwift/Observables/Implementations/ElementAt.swift; sourceTree = "<group>"; };
		14F32DA16234790E73FEEB15D52896DA /* Observable+Single.swift */ = {isa = PBXFileReference; includeInIndex = 1; lastKnownFileType = sourcecode.swift; name = "Observable+Single.swift"; path = "RxSwift/Observables/Observable+Single.swift"; sourceTree = "<group>"; };
		17FAD3C510F874695845F53E92CDEFCE /* HistoricalScheduler.swift */ = {isa = PBXFileReference; includeInIndex = 1; lastKnownFileType = sourcecode.swift; name = HistoricalScheduler.swift; path = RxSwift/Schedulers/HistoricalScheduler.swift; sourceTree = "<group>"; };
		187761E03C1F7B58183B7320406658AE /* Never.swift */ = {isa = PBXFileReference; includeInIndex = 1; lastKnownFileType = sourcecode.swift; name = Never.swift; path = RxSwift/Observables/Implementations/Never.swift; sourceTree = "<group>"; };
		19DDBF45DE47B160F7AA4FDBEF06DACC /* Driver+Subscription.swift */ = {isa = PBXFileReference; includeInIndex = 1; lastKnownFileType = sourcecode.swift; name = "Driver+Subscription.swift"; path = "RxCocoa/CocoaUnits/Driver/Driver+Subscription.swift"; sourceTree = "<group>"; };
		19E2F085D51E7506427507F635BC5D8D /* Pods-RxAppState_ExampleTests-resources.sh */ = {isa = PBXFileReference; includeInIndex = 1; lastKnownFileType = text.script.sh; path = "Pods-RxAppState_ExampleTests-resources.sh"; sourceTree = "<group>"; };
		1A6B4401BAE249952C98F64BBC95B2F2 /* RxTableViewDataSourceProxy.swift */ = {isa = PBXFileReference; includeInIndex = 1; lastKnownFileType = sourcecode.swift; name = RxTableViewDataSourceProxy.swift; path = RxCocoa/iOS/Proxies/RxTableViewDataSourceProxy.swift; sourceTree = "<group>"; };
		1A72650E19D579EB5CDDC6E40B590B11 /* SkipWhile.swift */ = {isa = PBXFileReference; includeInIndex = 1; lastKnownFileType = sourcecode.swift; name = SkipWhile.swift; path = RxSwift/Observables/Implementations/SkipWhile.swift; sourceTree = "<group>"; };
		1B9ED520B3C057D5C2C0700EE8A3E8E5 /* RxAppState-dummy.m */ = {isa = PBXFileReference; includeInIndex = 1; lastKnownFileType = sourcecode.c.objc; path = "RxAppState-dummy.m"; sourceTree = "<group>"; };
		1C5D30C37343EEFCC746F2C0DAE0E218 /* _RXDelegateProxy.h */ = {isa = PBXFileReference; includeInIndex = 1; lastKnownFileType = sourcecode.c.h; name = _RXDelegateProxy.h; path = RxCocoa/Runtime/include/_RXDelegateProxy.h; sourceTree = "<group>"; };
		1D0F791088E9C7CC17CC8E64A0BCF99D /* ControlProperty.swift */ = {isa = PBXFileReference; includeInIndex = 1; lastKnownFileType = sourcecode.swift; name = ControlProperty.swift; path = RxCocoa/CocoaUnits/ControlProperty.swift; sourceTree = "<group>"; };
		1F0662E61011FD495786A17E24E37F85 /* Pods-RxAppState_ExampleTests-acknowledgements.plist */ = {isa = PBXFileReference; includeInIndex = 1; lastKnownFileType = text.plist.xml; path = "Pods-RxAppState_ExampleTests-acknowledgements.plist"; sourceTree = "<group>"; };
		20184E13B8706FF2BEC9F6F5162F5287 /* ImmediateSchedulerType.swift */ = {isa = PBXFileReference; includeInIndex = 1; lastKnownFileType = sourcecode.swift; name = ImmediateSchedulerType.swift; path = RxSwift/ImmediateSchedulerType.swift; sourceTree = "<group>"; };
		2087DF11C7599522350EA04DE6B4156E /* RxCocoa.modulemap */ = {isa = PBXFileReference; includeInIndex = 1; lastKnownFileType = "sourcecode.module-map"; path = RxCocoa.modulemap; sourceTree = "<group>"; };
		22954F1D4615BBFF718FD64924CADC93 /* BooleanDisposable.swift */ = {isa = PBXFileReference; includeInIndex = 1; lastKnownFileType = sourcecode.swift; name = BooleanDisposable.swift; path = RxSwift/Disposables/BooleanDisposable.swift; sourceTree = "<group>"; };
		24241E179BF63060B757331E8BD99D63 /* Generate.swift */ = {isa = PBXFileReference; includeInIndex = 1; lastKnownFileType = sourcecode.swift; name = Generate.swift; path = RxSwift/Observables/Implementations/Generate.swift; sourceTree = "<group>"; };
		250DB34FC592CA01F9AC40F5B72D1E4E /* DispatchQueueConfiguration.swift */ = {isa = PBXFileReference; includeInIndex = 1; lastKnownFileType = sourcecode.swift; name = DispatchQueueConfiguration.swift; path = RxSwift/Schedulers/Internal/DispatchQueueConfiguration.swift; sourceTree = "<group>"; };
		26CF7CCE8663939B828C53DF2B9BA2B4 /* Do.swift */ = {isa = PBXFileReference; includeInIndex = 1; lastKnownFileType = sourcecode.swift; name = Do.swift; path = RxSwift/Observables/Implementations/Do.swift; sourceTree = "<group>"; };
		275C278EB8ECC1D443F42A7648BE8554 /* RxSwift-dummy.m */ = {isa = PBXFileReference; includeInIndex = 1; lastKnownFileType = sourcecode.c.objc; path = "RxSwift-dummy.m"; sourceTree = "<group>"; };
		2836FC17C9639B40E5BE53E2A461D59D /* ConnectableObservable.swift */ = {isa = PBXFileReference; includeInIndex = 1; lastKnownFileType = sourcecode.swift; name = ConnectableObservable.swift; path = RxSwift/Observables/Implementations/ConnectableObservable.swift; sourceTree = "<group>"; };
		2874E656D639F7D23E4FA5D00463A36A /* Pods-RxAppState_Example.debug.xcconfig */ = {isa = PBXFileReference; includeInIndex = 1; lastKnownFileType = text.xcconfig; path = "Pods-RxAppState_Example.debug.xcconfig"; sourceTree = "<group>"; };
		29639B573EB1412C4230E3B09B9ECAC5 /* ObserveOnSerialDispatchQueue.swift */ = {isa = PBXFileReference; includeInIndex = 1; lastKnownFileType = sourcecode.swift; name = ObserveOnSerialDispatchQueue.swift; path = RxSwift/Observables/Implementations/ObserveOnSerialDispatchQueue.swift; sourceTree = "<group>"; };
		29B44F83E55B949CDDD1F0AFEAEC880E /* Platform.Darwin.swift */ = {isa = PBXFileReference; includeInIndex = 1; lastKnownFileType = sourcecode.swift; name = Platform.Darwin.swift; path = Platform/Platform.Darwin.swift; sourceTree = "<group>"; };
		2A1A0CB1F9C1205703FF5508B7DEEDC6 /* UITableView+Rx.swift */ = {isa = PBXFileReference; includeInIndex = 1; lastKnownFileType = sourcecode.swift; name = "UITableView+Rx.swift"; path = "RxCocoa/iOS/UITableView+Rx.swift"; sourceTree = "<group>"; };
		2B619CE407B9403711BDFBAEE67207A9 /* InvocableType.swift */ = {isa = PBXFileReference; includeInIndex = 1; lastKnownFileType = sourcecode.swift; name = InvocableType.swift; path = RxSwift/Schedulers/Internal/InvocableType.swift; sourceTree = "<group>"; };
		2B983B555CBEC50516E21B9835EBA92E /* RxMutableBox.swift */ = {isa = PBXFileReference; includeInIndex = 1; lastKnownFileType = sourcecode.swift; name = RxMutableBox.swift; path = RxSwift/RxMutableBox.swift; sourceTree = "<group>"; };
		2BD37F2E2DCDC1316E634A329394F90C /* Lock.swift */ = {isa = PBXFileReference; includeInIndex = 1; lastKnownFileType = sourcecode.swift; name = Lock.swift; path = RxSwift/Concurrency/Lock.swift; sourceTree = "<group>"; };
		2CA4CF3BFBE7871ADCF8FBBE747810FE /* RxSwift-umbrella.h */ = {isa = PBXFileReference; includeInIndex = 1; lastKnownFileType = sourcecode.c.h; path = "RxSwift-umbrella.h"; sourceTree = "<group>"; };
		2D3967211EDE74A259D45C68D0919CCD /* RxSearchControllerDelegateProxy.swift */ = {isa = PBXFileReference; includeInIndex = 1; lastKnownFileType = sourcecode.swift; name = RxSearchControllerDelegateProxy.swift; path = RxCocoa/iOS/Proxies/RxSearchControllerDelegateProxy.swift; sourceTree = "<group>"; };
		2E3E5238F35763575B4EA04D71B648D1 /* Info.plist */ = {isa = PBXFileReference; includeInIndex = 1; lastKnownFileType = text.plist.xml; path = Info.plist; sourceTree = "<group>"; };
		2E550FA6BA79CDA1CCCD9FCB9D6E4E6C /* Sink.swift */ = {isa = PBXFileReference; includeInIndex = 1; lastKnownFileType = sourcecode.swift; name = Sink.swift; path = RxSwift/Observables/Implementations/Sink.swift; sourceTree = "<group>"; };
		2FAD8B62333EE46C5A33F9FE50E5918A /* UIDatePicker+Rx.swift */ = {isa = PBXFileReference; includeInIndex = 1; lastKnownFileType = sourcecode.swift; name = "UIDatePicker+Rx.swift"; path = "RxCocoa/iOS/UIDatePicker+Rx.swift"; sourceTree = "<group>"; };
		30D2A54F9FD3E9B455E0BC2E62C15FA3 /* Delay.swift */ = {isa = PBXFileReference; includeInIndex = 1; lastKnownFileType = sourcecode.swift; name = Delay.swift; path = RxSwift/Observables/Implementations/Delay.swift; sourceTree = "<group>"; };
		30DFCE2B63D2C2FE3331E73B770B4903 /* ObservableType.swift */ = {isa = PBXFileReference; includeInIndex = 1; lastKnownFileType = sourcecode.swift; name = ObservableType.swift; path = RxSwift/ObservableType.swift; sourceTree = "<group>"; };
		30F24BBC537B71BDBC5816F0B5117B87 /* DispatchQueue+Extensions.swift */ = {isa = PBXFileReference; includeInIndex = 1; lastKnownFileType = sourcecode.swift; name = "DispatchQueue+Extensions.swift"; path = "Platform/DispatchQueue+Extensions.swift"; sourceTree = "<group>"; };
		310E2059CCB59758D74FA623B7341F35 /* Cancelable.swift */ = {isa = PBXFileReference; includeInIndex = 1; lastKnownFileType = sourcecode.swift; name = Cancelable.swift; path = RxSwift/Cancelable.swift; sourceTree = "<group>"; };
		313763C6108D9C46316D32780D3A5ED1 /* _RX.h */ = {isa = PBXFileReference; includeInIndex = 1; lastKnownFileType = sourcecode.c.h; name = _RX.h; path = RxCocoa/Runtime/include/_RX.h; sourceTree = "<group>"; };
		313873C00506CBE738D855EED5608303 /* SharedSequence+Operators.swift */ = {isa = PBXFileReference; includeInIndex = 1; lastKnownFileType = sourcecode.swift; name = "SharedSequence+Operators.swift"; path = "RxCocoa/CocoaUnits/SharedSequence/SharedSequence+Operators.swift"; sourceTree = "<group>"; };
		321A1AB72255D084EE352876F54E8785 /* RxCocoa.framework */ = {isa = PBXFileReference; explicitFileType = wrapper.framework; includeInIndex = 0; path = RxCocoa.framework; sourceTree = BUILT_PRODUCTS_DIR; };
		323235124BDF04A1A2262894B9B69BF0 /* SynchronizedUnsubscribeType.swift */ = {isa = PBXFileReference; includeInIndex = 1; lastKnownFileType = sourcecode.swift; name = SynchronizedUnsubscribeType.swift; path = RxSwift/Concurrency/SynchronizedUnsubscribeType.swift; sourceTree = "<group>"; };
		32ECE316C2C08F2FBD9CD6146C162FE8 /* ToArray.swift */ = {isa = PBXFileReference; includeInIndex = 1; lastKnownFileType = sourcecode.swift; name = ToArray.swift; path = RxSwift/Observables/Implementations/ToArray.swift; sourceTree = "<group>"; };
		3379A9C5DF632BB854582CE0439F9A48 /* Observable+Bind.swift */ = {isa = PBXFileReference; includeInIndex = 1; lastKnownFileType = sourcecode.swift; name = "Observable+Bind.swift"; path = "RxCocoa/Common/Observable+Bind.swift"; sourceTree = "<group>"; };
		33E24CBC32BF736F401E2C0002F4C163 /* Debunce.swift */ = {isa = PBXFileReference; includeInIndex = 1; lastKnownFileType = sourcecode.swift; name = Debunce.swift; path = RxSwift/Observables/Implementations/Debunce.swift; sourceTree = "<group>"; };
		34CAF15FDB134CCB47A9BE558BA936CE /* ControlProperty+Driver.swift */ = {isa = PBXFileReference; includeInIndex = 1; lastKnownFileType = sourcecode.swift; name = "ControlProperty+Driver.swift"; path = "RxCocoa/CocoaUnits/Driver/ControlProperty+Driver.swift"; sourceTree = "<group>"; };
		35A28FA391DB06D29D19DA4447AD37CA /* CombineLatest+Collection.swift */ = {isa = PBXFileReference; includeInIndex = 1; lastKnownFileType = sourcecode.swift; name = "CombineLatest+Collection.swift"; path = "RxSwift/Observables/Implementations/CombineLatest+Collection.swift"; sourceTree = "<group>"; };
		35DBF02092FEBD822B83924EB54C422A /* Zip+arity.swift */ = {isa = PBXFileReference; includeInIndex = 1; lastKnownFileType = sourcecode.swift; name = "Zip+arity.swift"; path = "RxSwift/Observables/Implementations/Zip+arity.swift"; sourceTree = "<group>"; };
		368C2CCC6A55F4D761B07A4A01E238F8 /* MainScheduler.swift */ = {isa = PBXFileReference; includeInIndex = 1; lastKnownFileType = sourcecode.swift; name = MainScheduler.swift; path = RxSwift/Schedulers/MainScheduler.swift; sourceTree = "<group>"; };
		36D9236130DF83ED5EE402850B4AE5CF /* Pods-RxAppState_Example-frameworks.sh */ = {isa = PBXFileReference; includeInIndex = 1; lastKnownFileType = text.script.sh; path = "Pods-RxAppState_Example-frameworks.sh"; sourceTree = "<group>"; };
		3887B94073C7C1FFAEA8E2F5181F29E3 /* NopDisposable.swift */ = {isa = PBXFileReference; includeInIndex = 1; lastKnownFileType = sourcecode.swift; name = NopDisposable.swift; path = RxSwift/Disposables/NopDisposable.swift; sourceTree = "<group>"; };
		38CA155B6DE23F43E98FAD1C485FA9CB /* Foundation.framework */ = {isa = PBXFileReference; lastKnownFileType = wrapper.framework; name = Foundation.framework; path = Platforms/iPhoneOS.platform/Developer/SDKs/iPhoneOS9.3.sdk/System/Library/Frameworks/Foundation.framework; sourceTree = DEVELOPER_DIR; };
		3A84C7DDCCB01DD68DB69FDFAF2A317D /* RxCocoa-umbrella.h */ = {isa = PBXFileReference; includeInIndex = 1; lastKnownFileType = sourcecode.c.h; path = "RxCocoa-umbrella.h"; sourceTree = "<group>"; };
		3B00D7B6E0CBFE12E1D5A6C30B939190 /* String+Rx.swift */ = {isa = PBXFileReference; includeInIndex = 1; lastKnownFileType = sourcecode.swift; name = "String+Rx.swift"; path = "RxSwift/Extensions/String+Rx.swift"; sourceTree = "<group>"; };
		3B8B3247A709B4FD22813E354E88EC39 /* TakeWhile.swift */ = {isa = PBXFileReference; includeInIndex = 1; lastKnownFileType = sourcecode.swift; name = TakeWhile.swift; path = RxSwift/Observables/Implementations/TakeWhile.swift; sourceTree = "<group>"; };
		3C2907A619D445EBAC4FE4C582FFBFC6 /* LockOwnerType.swift */ = {isa = PBXFileReference; includeInIndex = 1; lastKnownFileType = sourcecode.swift; name = LockOwnerType.swift; path = RxSwift/Concurrency/LockOwnerType.swift; sourceTree = "<group>"; };
		3DE5921D384D083F148002565A98CA7D /* Observable+Concurrency.swift */ = {isa = PBXFileReference; includeInIndex = 1; lastKnownFileType = sourcecode.swift; name = "Observable+Concurrency.swift"; path = "RxSwift/Observables/Observable+Concurrency.swift"; sourceTree = "<group>"; };
		3E36B0DA3408346FB92A93AB6C45E069 /* RxSearchBarDelegateProxy.swift */ = {isa = PBXFileReference; includeInIndex = 1; lastKnownFileType = sourcecode.swift; name = RxSearchBarDelegateProxy.swift; path = RxCocoa/iOS/Proxies/RxSearchBarDelegateProxy.swift; sourceTree = "<group>"; };
		3F204260242C3B57DA94787B81F9A379 /* DisposeBase.swift */ = {isa = PBXFileReference; includeInIndex = 1; lastKnownFileType = sourcecode.swift; name = DisposeBase.swift; path = RxSwift/Disposables/DisposeBase.swift; sourceTree = "<group>"; };
		40B18BDB18A0F71D3408DC5B3D9CAB9C /* RxSwift.modulemap */ = {isa = PBXFileReference; includeInIndex = 1; lastKnownFileType = "sourcecode.module-map"; path = RxSwift.modulemap; sourceTree = "<group>"; };
		4166C5BA4E347F784CC70D554C3BB20E /* Pods-RxAppState_Example-resources.sh */ = {isa = PBXFileReference; includeInIndex = 1; lastKnownFileType = text.script.sh; path = "Pods-RxAppState_Example-resources.sh"; sourceTree = "<group>"; };
		41C211BF6B589CAD8CA0808923658DA3 /* Driver.swift */ = {isa = PBXFileReference; includeInIndex = 1; lastKnownFileType = sourcecode.swift; name = Driver.swift; path = RxCocoa/CocoaUnits/Driver/Driver.swift; sourceTree = "<group>"; };
		41CD03D4537993C97D5E596580296103 /* TailRecursiveSink.swift */ = {isa = PBXFileReference; includeInIndex = 1; lastKnownFileType = sourcecode.swift; name = TailRecursiveSink.swift; path = RxSwift/Observers/TailRecursiveSink.swift; sourceTree = "<group>"; };
		420ED71D6CB2021AB9A4176B03D0C320 /* UIImageView+Rx.swift */ = {isa = PBXFileReference; includeInIndex = 1; lastKnownFileType = sourcecode.swift; name = "UIImageView+Rx.swift"; path = "RxCocoa/iOS/UIImageView+Rx.swift"; sourceTree = "<group>"; };
		4488DC730219AA10C54CA340A3D5E405 /* UITextField+Rx.swift */ = {isa = PBXFileReference; includeInIndex = 1; lastKnownFileType = sourcecode.swift; name = "UITextField+Rx.swift"; path = "RxCocoa/iOS/UITextField+Rx.swift"; sourceTree = "<group>"; };
		4610BE88BD9A69E7311E15CCA3C9C30D /* HistoricalSchedulerTimeConverter.swift */ = {isa = PBXFileReference; includeInIndex = 1; lastKnownFileType = sourcecode.swift; name = HistoricalSchedulerTimeConverter.swift; path = RxSwift/Schedulers/HistoricalSchedulerTimeConverter.swift; sourceTree = "<group>"; };
		46529E285EEFBC21FADDCE1616A0D778 /* VirtualTimeConverterType.swift */ = {isa = PBXFileReference; includeInIndex = 1; lastKnownFileType = sourcecode.swift; name = VirtualTimeConverterType.swift; path = RxSwift/Schedulers/VirtualTimeConverterType.swift; sourceTree = "<group>"; };
		477CA47455652DA6E23FF8C42DCD3247 /* ShareReplay1.swift */ = {isa = PBXFileReference; includeInIndex = 1; lastKnownFileType = sourcecode.swift; name = ShareReplay1.swift; path = RxSwift/Observables/Implementations/ShareReplay1.swift; sourceTree = "<group>"; };
		48E7453369B45B5ED73A948623A3B1CD /* RxTableViewDataSourceType.swift */ = {isa = PBXFileReference; includeInIndex = 1; lastKnownFileType = sourcecode.swift; name = RxTableViewDataSourceType.swift; path = RxCocoa/iOS/Protocols/RxTableViewDataSourceType.swift; sourceTree = "<group>"; };
		4A6C92C57DEAD46320212E648D6FEE52 /* Catch.swift */ = {isa = PBXFileReference; includeInIndex = 1; lastKnownFileType = sourcecode.swift; name = Catch.swift; path = RxSwift/Observables/Implementations/Catch.swift; sourceTree = "<group>"; };
		4A9F7CC392BD33472E630BBDE9A9556F /* RxAppState.modulemap */ = {isa = PBXFileReference; includeInIndex = 1; lastKnownFileType = "sourcecode.module-map"; path = RxAppState.modulemap; sourceTree = "<group>"; };
		4C48857A37E0B818288C17716A394120 /* AnonymousDisposable.swift */ = {isa = PBXFileReference; includeInIndex = 1; lastKnownFileType = sourcecode.swift; name = AnonymousDisposable.swift; path = RxSwift/Disposables/AnonymousDisposable.swift; sourceTree = "<group>"; };
		4D6C7D1B059B7CAD9ED94FDB26655FF4 /* ItemEvents.swift */ = {isa = PBXFileReference; includeInIndex = 1; lastKnownFileType = sourcecode.swift; name = ItemEvents.swift; path = RxCocoa/iOS/Events/ItemEvents.swift; sourceTree = "<group>"; };
		4E895275489876F09F432CA67FE21439 /* AnonymousObserver.swift */ = {isa = PBXFileReference; includeInIndex = 1; lastKnownFileType = sourcecode.swift; name = AnonymousObserver.swift; path = RxSwift/Observers/AnonymousObserver.swift; sourceTree = "<group>"; };
		4EB9C7DEE1C140DE14C9A3D09E024BC3 /* ScheduledItem.swift */ = {isa = PBXFileReference; includeInIndex = 1; lastKnownFileType = sourcecode.swift; name = ScheduledItem.swift; path = RxSwift/Schedulers/Internal/ScheduledItem.swift; sourceTree = "<group>"; };
		4F443EFBEEE15048C942B3E1F2FEC5B3 /* Observable+Aggregate.swift */ = {isa = PBXFileReference; includeInIndex = 1; lastKnownFileType = sourcecode.swift; name = "Observable+Aggregate.swift"; path = "RxSwift/Observables/Observable+Aggregate.swift"; sourceTree = "<group>"; };
		500B41C5329236B01D0FEA05256B9F5B /* ControlEvent+Driver.swift */ = {isa = PBXFileReference; includeInIndex = 1; lastKnownFileType = sourcecode.swift; name = "ControlEvent+Driver.swift"; path = "RxCocoa/CocoaUnits/Driver/ControlEvent+Driver.swift"; sourceTree = "<group>"; };
		50627C97E6A0FDF747368316C1A7E9B8 /* Switch.swift */ = {isa = PBXFileReference; includeInIndex = 1; lastKnownFileType = sourcecode.swift; name = Switch.swift; path = RxSwift/Observables/Implementations/Switch.swift; sourceTree = "<group>"; };
		5071B74B5041F60D8DAFC145DDADAB26 /* UIApplication+Rx.swift */ = {isa = PBXFileReference; includeInIndex = 1; lastKnownFileType = sourcecode.swift; name = "UIApplication+Rx.swift"; path = "RxCocoa/iOS/UIApplication+Rx.swift"; sourceTree = "<group>"; };
		516D56CA8911D20905D7832AE8C17587 /* Producer.swift */ = {isa = PBXFileReference; includeInIndex = 1; lastKnownFileType = sourcecode.swift; name = Producer.swift; path = RxSwift/Observables/Implementations/Producer.swift; sourceTree = "<group>"; };
		52636F9B7F8392934D0AB7B54013F5CA /* Pods-RxAppState_ExampleTests-umbrella.h */ = {isa = PBXFileReference; includeInIndex = 1; lastKnownFileType = sourcecode.c.h; path = "Pods-RxAppState_ExampleTests-umbrella.h"; sourceTree = "<group>"; };
		5269C00D54CBA238331E7D259F465609 /* RefCount.swift */ = {isa = PBXFileReference; includeInIndex = 1; lastKnownFileType = sourcecode.swift; name = RefCount.swift; path = RxSwift/Observables/Implementations/RefCount.swift; sourceTree = "<group>"; };
		5293B9C508D858D18F9BE98E4D8B1CC8 /* ScheduledItemType.swift */ = {isa = PBXFileReference; includeInIndex = 1; lastKnownFileType = sourcecode.swift; name = ScheduledItemType.swift; path = RxSwift/Schedulers/Internal/ScheduledItemType.swift; sourceTree = "<group>"; };
		5329F8CBE02FC97E42D8E68A6440EDD3 /* UIGestureRecognizer+Rx.swift */ = {isa = PBXFileReference; includeInIndex = 1; lastKnownFileType = sourcecode.swift; name = "UIGestureRecognizer+Rx.swift"; path = "RxCocoa/iOS/UIGestureRecognizer+Rx.swift"; sourceTree = "<group>"; };
		532E8934BACCE9965E1B50AAD52DFB1C /* Buffer.swift */ = {isa = PBXFileReference; includeInIndex = 1; lastKnownFileType = sourcecode.swift; name = Buffer.swift; path = RxSwift/Observables/Implementations/Buffer.swift; sourceTree = "<group>"; };
		55A20BFFF5369A00113A30E4B7F15842 /* Multicast.swift */ = {isa = PBXFileReference; includeInIndex = 1; lastKnownFileType = sourcecode.swift; name = Multicast.swift; path = RxSwift/Observables/Implementations/Multicast.swift; sourceTree = "<group>"; };
		55AFE841CAB03336F9EE30E219DB303F /* UITabBar+Rx.swift */ = {isa = PBXFileReference; includeInIndex = 1; lastKnownFileType = sourcecode.swift; name = "UITabBar+Rx.swift"; path = "RxCocoa/iOS/UITabBar+Rx.swift"; sourceTree = "<group>"; };
		574D04700F1188B0D770FD0D7BE084D8 /* RxSwift.xcconfig */ = {isa = PBXFileReference; includeInIndex = 1; lastKnownFileType = text.xcconfig; path = RxSwift.xcconfig; sourceTree = "<group>"; };
		57C98EC1D350E642FD6513F7DC84A7B7 /* Map.swift */ = {isa = PBXFileReference; includeInIndex = 1; lastKnownFileType = sourcecode.swift; name = Map.swift; path = RxSwift/Observables/Implementations/Map.swift; sourceTree = "<group>"; };
		586104488AC56629FFE01E4729C93D2F /* RefCountDisposable.swift */ = {isa = PBXFileReference; includeInIndex = 1; lastKnownFileType = sourcecode.swift; name = RefCountDisposable.swift; path = RxSwift/Disposables/RefCountDisposable.swift; sourceTree = "<group>"; };
		58B871E4C2567F0F4779EF41BA4CEC0E /* CombineLatest+arity.swift */ = {isa = PBXFileReference; includeInIndex = 1; lastKnownFileType = sourcecode.swift; name = "CombineLatest+arity.swift"; path = "RxSwift/Observables/Implementations/CombineLatest+arity.swift"; sourceTree = "<group>"; };
		58BB980A41382A481029292D36611E1F /* RxTableViewDelegateProxy.swift */ = {isa = PBXFileReference; includeInIndex = 1; lastKnownFileType = sourcecode.swift; name = RxTableViewDelegateProxy.swift; path = RxCocoa/iOS/Proxies/RxTableViewDelegateProxy.swift; sourceTree = "<group>"; };
		593BA659832D39BF3788117F2B2FD549 /* RxAppState-prefix.pch */ = {isa = PBXFileReference; includeInIndex = 1; lastKnownFileType = sourcecode.c.h; path = "RxAppState-prefix.pch"; sourceTree = "<group>"; };
		5C3EDF144FD709E2DDA039349EE33AFE /* _RXDelegateProxy.m */ = {isa = PBXFileReference; includeInIndex = 1; lastKnownFileType = sourcecode.c.objc; name = _RXDelegateProxy.m; path = RxCocoa/Runtime/_RXDelegateProxy.m; sourceTree = "<group>"; };
		5E64EE928569D9CE1F1B07ECF93FEA6D /* ObservableType+Extensions.swift */ = {isa = PBXFileReference; includeInIndex = 1; lastKnownFileType = sourcecode.swift; name = "ObservableType+Extensions.swift"; path = "RxSwift/ObservableType+Extensions.swift"; sourceTree = "<group>"; };
		5F16912A8FB1C45DBFADC2B5B479072A /* ReplaySubject.swift */ = {isa = PBXFileReference; includeInIndex = 1; lastKnownFileType = sourcecode.swift; name = ReplaySubject.swift; path = RxSwift/Subjects/ReplaySubject.swift; sourceTree = "<group>"; };
		5F286BF9AEB10DD62CD1CF950796B015 /* UITabBarItem+Rx.swift */ = {isa = PBXFileReference; includeInIndex = 1; lastKnownFileType = sourcecode.swift; name = "UITabBarItem+Rx.swift"; path = "RxCocoa/iOS/UITabBarItem+Rx.swift"; sourceTree = "<group>"; };
		5FBD523F1A092AD394DD5292F1ECB3EC /* Errors.swift */ = {isa = PBXFileReference; includeInIndex = 1; lastKnownFileType = sourcecode.swift; name = Errors.swift; path = RxSwift/Errors.swift; sourceTree = "<group>"; };
		60C321E6B0BC2E19F7F38DD6F2C09E62 /* SubjectType.swift */ = {isa = PBXFileReference; includeInIndex = 1; lastKnownFileType = sourcecode.swift; name = SubjectType.swift; path = RxSwift/Subjects/SubjectType.swift; sourceTree = "<group>"; };
		610DB064B05FCBD4916354840E5F3BB9 /* Sequence.swift */ = {isa = PBXFileReference; includeInIndex = 1; lastKnownFileType = sourcecode.swift; name = Sequence.swift; path = RxSwift/Observables/Implementations/Sequence.swift; sourceTree = "<group>"; };
		6349A034EDF8823A796F029B3FC91AB1 /* SerialDispatchQueueScheduler.swift */ = {isa = PBXFileReference; includeInIndex = 1; lastKnownFileType = sourcecode.swift; name = SerialDispatchQueueScheduler.swift; path = RxSwift/Schedulers/SerialDispatchQueueScheduler.swift; sourceTree = "<group>"; };
		6379DC98FC6B0CAF284139D189FD8DA4 /* UIProgressView+Rx.swift */ = {isa = PBXFileReference; includeInIndex = 1; lastKnownFileType = sourcecode.swift; name = "UIProgressView+Rx.swift"; path = "RxCocoa/iOS/UIProgressView+Rx.swift"; sourceTree = "<group>"; };
		63A4ACA827648C32714CC30BD1C8ACFF /* Disposable.swift */ = {isa = PBXFileReference; includeInIndex = 1; lastKnownFileType = sourcecode.swift; name = Disposable.swift; path = RxSwift/Disposable.swift; sourceTree = "<group>"; };
		68392D6EEA0ED3393891F448EC65B15F /* AnonymousObservable.swift */ = {isa = PBXFileReference; includeInIndex = 1; lastKnownFileType = sourcecode.swift; name = AnonymousObservable.swift; path = RxSwift/Observables/Implementations/AnonymousObservable.swift; sourceTree = "<group>"; };
		688022655975FB758D1535BFF621D1D7 /* Info.plist */ = {isa = PBXFileReference; includeInIndex = 1; lastKnownFileType = text.plist.xml; path = Info.plist; sourceTree = "<group>"; };
		6AB5988F61EF072B265241572954BDCF /* Debug.swift */ = {isa = PBXFileReference; includeInIndex = 1; lastKnownFileType = sourcecode.swift; name = Debug.swift; path = RxSwift/Observables/Implementations/Debug.swift; sourceTree = "<group>"; };
		6AC09569D823CC48FED33FF4592029CF /* Logging.swift */ = {isa = PBXFileReference; includeInIndex = 1; lastKnownFileType = sourcecode.swift; name = Logging.swift; path = RxCocoa/Foundation/Logging.swift; sourceTree = "<group>"; };
		6AE6BC71DAEFE73CEC12110AAF4933D0 /* Timer.swift */ = {isa = PBXFileReference; includeInIndex = 1; lastKnownFileType = sourcecode.swift; name = Timer.swift; path = RxSwift/Observables/Implementations/Timer.swift; sourceTree = "<group>"; };
		6D25AAE822F5498D26DE6953DC295481 /* RxTableViewReactiveArrayDataSource.swift */ = {isa = PBXFileReference; includeInIndex = 1; lastKnownFileType = sourcecode.swift; name = RxTableViewReactiveArrayDataSource.swift; path = RxCocoa/iOS/DataSources/RxTableViewReactiveArrayDataSource.swift; sourceTree = "<group>"; };
		6D9A4EA13CEA36FFAE0E3CD983C4D4AB /* RxSwift.framework */ = {isa = PBXFileReference; explicitFileType = wrapper.framework; includeInIndex = 0; path = RxSwift.framework; sourceTree = BUILT_PRODUCTS_DIR; };
		6ECB3B99B6F6B9D64D1D49DC0C0B62F0 /* Pods-RxAppState_ExampleTests.modulemap */ = {isa = PBXFileReference; includeInIndex = 1; lastKnownFileType = "sourcecode.module-map"; path = "Pods-RxAppState_ExampleTests.modulemap"; sourceTree = "<group>"; };
		6FB449CBDFAE6FD7EE6029B5BEFBFE5E /* SharedSequence+Operators+arity.swift */ = {isa = PBXFileReference; includeInIndex = 1; lastKnownFileType = sourcecode.swift; name = "SharedSequence+Operators+arity.swift"; path = "RxCocoa/CocoaUnits/SharedSequence/SharedSequence+Operators+arity.swift"; sourceTree = "<group>"; };
		703AFAD4C44A49D75794591FD54C09FC /* DistinctUntilChanged.swift */ = {isa = PBXFileReference; includeInIndex = 1; lastKnownFileType = sourcecode.swift; name = DistinctUntilChanged.swift; path = RxSwift/Observables/Implementations/DistinctUntilChanged.swift; sourceTree = "<group>"; };
		71612CA08A523476307B3AC1981426A7 /* RxApplicationDelegateProxy.swift */ = {isa = PBXFileReference; includeInIndex = 1; lastKnownFileType = sourcecode.swift; path = RxApplicationDelegateProxy.swift; sourceTree = "<group>"; };
		75783B38979EC3CF3F54AAF108D075E8 /* ConcurrentMainScheduler.swift */ = {isa = PBXFileReference; includeInIndex = 1; lastKnownFileType = sourcecode.swift; name = ConcurrentMainScheduler.swift; path = RxSwift/Schedulers/ConcurrentMainScheduler.swift; sourceTree = "<group>"; };
		75A421CFB92FFE874F5B36575A783A22 /* RxSwift.framework */ = {isa = PBXFileReference; explicitFileType = wrapper.framework; includeInIndex = 0; path = RxSwift.framework; sourceTree = BUILT_PRODUCTS_DIR; };
		75ABE3C993505D8042AD462010472F26 /* SectionedViewDataSourceType.swift */ = {isa = PBXFileReference; includeInIndex = 1; lastKnownFileType = sourcecode.swift; name = SectionedViewDataSourceType.swift; path = RxCocoa/Common/SectionedViewDataSourceType.swift; sourceTree = "<group>"; };
		769CCB9780B036CB1F097BC2E027FD0F /* SerialDisposable.swift */ = {isa = PBXFileReference; includeInIndex = 1; lastKnownFileType = sourcecode.swift; name = SerialDisposable.swift; path = RxSwift/Disposables/SerialDisposable.swift; sourceTree = "<group>"; };
		76F3D3BBF234D5C633588D9B4E75987C /* Error.swift */ = {isa = PBXFileReference; includeInIndex = 1; lastKnownFileType = sourcecode.swift; name = Error.swift; path = RxSwift/Observables/Implementations/Error.swift; sourceTree = "<group>"; };
		771BE5F88179512E7E55B1693BFDE338 /* Bag+Rx.swift */ = {isa = PBXFileReference; includeInIndex = 1; lastKnownFileType = sourcecode.swift; name = "Bag+Rx.swift"; path = "RxSwift/Extensions/Bag+Rx.swift"; sourceTree = "<group>"; };
		77279CF8ECCAAFDC3FE74A71291FCF49 /* Pods-RxAppState_Example-acknowledgements.markdown */ = {isa = PBXFileReference; includeInIndex = 1; lastKnownFileType = text; path = "Pods-RxAppState_Example-acknowledgements.markdown"; sourceTree = "<group>"; };
		772E2994B6C7F8AF414BCF19AF96C9CD /* Observable+StandardSequenceOperators.swift */ = {isa = PBXFileReference; includeInIndex = 1; lastKnownFileType = sourcecode.swift; name = "Observable+StandardSequenceOperators.swift"; path = "RxSwift/Observables/Observable+StandardSequenceOperators.swift"; sourceTree = "<group>"; };
		782FC7557C91148E434A34BB30E17340 /* _RX.m */ = {isa = PBXFileReference; includeInIndex = 1; lastKnownFileType = sourcecode.c.objc; name = _RX.m; path = RxCocoa/Runtime/_RX.m; sourceTree = "<group>"; };
		785EBC3F90F0A66D18749E6F62C511CD /* ScheduledDisposable.swift */ = {isa = PBXFileReference; includeInIndex = 1; lastKnownFileType = sourcecode.swift; name = ScheduledDisposable.swift; path = RxSwift/Disposables/ScheduledDisposable.swift; sourceTree = "<group>"; };
		796281A7F1F3D29CE27096717B6AE3F7 /* Rx.swift */ = {isa = PBXFileReference; includeInIndex = 1; lastKnownFileType = sourcecode.swift; name = Rx.swift; path = RxSwift/Rx.swift; sourceTree = "<group>"; };
		7AD6F3F3F6855D2DDD205D5E9C2FF90B /* AsyncLock.swift */ = {isa = PBXFileReference; includeInIndex = 1; lastKnownFileType = sourcecode.swift; name = AsyncLock.swift; path = RxSwift/Concurrency/AsyncLock.swift; sourceTree = "<group>"; };
		7AD85F0AD93C4F08771C3D120EE9F60D /* Pods-RxAppState_ExampleTests-frameworks.sh */ = {isa = PBXFileReference; includeInIndex = 1; lastKnownFileType = text.script.sh; path = "Pods-RxAppState_ExampleTests-frameworks.sh"; sourceTree = "<group>"; };
		7B0EA98FA3B129968C423DB5EF0ABEF8 /* UIBarButtonItem+Rx.swift */ = {isa = PBXFileReference; includeInIndex = 1; lastKnownFileType = sourcecode.swift; name = "UIBarButtonItem+Rx.swift"; path = "RxCocoa/iOS/UIBarButtonItem+Rx.swift"; sourceTree = "<group>"; };
		7E5396250362A8B8FCE1C3628C7D789F /* DispatchQueue+Extensions.swift */ = {isa = PBXFileReference; includeInIndex = 1; lastKnownFileType = sourcecode.swift; name = "DispatchQueue+Extensions.swift"; path = "Platform/DispatchQueue+Extensions.swift"; sourceTree = "<group>"; };
		80F462850F0C496E63D68311F38EB7B0 /* BinaryDisposable.swift */ = {isa = PBXFileReference; includeInIndex = 1; lastKnownFileType = sourcecode.swift; name = BinaryDisposable.swift; path = RxSwift/Disposables/BinaryDisposable.swift; sourceTree = "<group>"; };
		8241CD6598238126A3B0DB1BCAF7D11F /* Pods-RxAppState_Example-umbrella.h */ = {isa = PBXFileReference; includeInIndex = 1; lastKnownFileType = sourcecode.c.h; path = "Pods-RxAppState_Example-umbrella.h"; sourceTree = "<group>"; };
		83ECFEBCF63AD537C7DEAF180BC8E0E8 /* NSObject+Rx+RawRepresentable.swift */ = {isa = PBXFileReference; includeInIndex = 1; lastKnownFileType = sourcecode.swift; name = "NSObject+Rx+RawRepresentable.swift"; path = "RxCocoa/Foundation/NSObject+Rx+RawRepresentable.swift"; sourceTree = "<group>"; };
		8457A93BF1DC8E2AC9F630AF4323DCCF /* Pods-RxAppState_Example.release.xcconfig */ = {isa = PBXFileReference; includeInIndex = 1; lastKnownFileType = text.xcconfig; path = "Pods-RxAppState_Example.release.xcconfig"; sourceTree = "<group>"; };
		85B6BBFDBD71085797E59200F2F66563 /* RxSwift-prefix.pch */ = {isa = PBXFileReference; includeInIndex = 1; lastKnownFileType = sourcecode.c.h; path = "RxSwift-prefix.pch"; sourceTree = "<group>"; };
		864CE2D64C2CB6BAF14E112E648566F7 /* Observable+Multiple.swift */ = {isa = PBXFileReference; includeInIndex = 1; lastKnownFileType = sourcecode.swift; name = "Observable+Multiple.swift"; path = "RxSwift/Observables/Observable+Multiple.swift"; sourceTree = "<group>"; };
		87BC050FB87821C41A468209D2009104 /* RxCocoa.h */ = {isa = PBXFileReference; includeInIndex = 1; lastKnownFileType = sourcecode.c.h; name = RxCocoa.h; path = RxCocoa/RxCocoa.h; sourceTree = "<group>"; };
		87FCD9ED2C7E8DF83D4C84940FF4D5D5 /* Skip.swift */ = {isa = PBXFileReference; includeInIndex = 1; lastKnownFileType = sourcecode.swift; name = Skip.swift; path = RxSwift/Observables/Implementations/Skip.swift; sourceTree = "<group>"; };
		8A28F295BCB3239E3D8E97C8253DEF32 /* RxScrollViewDelegateProxy.swift */ = {isa = PBXFileReference; includeInIndex = 1; lastKnownFileType = sourcecode.swift; name = RxScrollViewDelegateProxy.swift; path = RxCocoa/iOS/Proxies/RxScrollViewDelegateProxy.swift; sourceTree = "<group>"; };
		8A6A995EEEC1CF20025E9CC0D9130DA3 /* Pods-RxAppState_ExampleTests.debug.xcconfig */ = {isa = PBXFileReference; includeInIndex = 1; lastKnownFileType = text.xcconfig; path = "Pods-RxAppState_ExampleTests.debug.xcconfig"; sourceTree = "<group>"; };
		8DA1E31F9BB5BC5A606A2C48ECE47B24 /* Reduce.swift */ = {isa = PBXFileReference; includeInIndex = 1; lastKnownFileType = sourcecode.swift; name = Reduce.swift; path = RxSwift/Observables/Implementations/Reduce.swift; sourceTree = "<group>"; };
		8F942E49DBEB13C498BFF44B05FBFF97 /* RxCocoa-dummy.m */ = {isa = PBXFileReference; includeInIndex = 1; lastKnownFileType = sourcecode.c.objc; path = "RxCocoa-dummy.m"; sourceTree = "<group>"; };
		901947D2C0E18FFE2271B6FD7F73BB9A /* UIBindingObserver.swift */ = {isa = PBXFileReference; includeInIndex = 1; lastKnownFileType = sourcecode.swift; name = UIBindingObserver.swift; path = RxCocoa/CocoaUnits/UIBindingObserver.swift; sourceTree = "<group>"; };
		90897DE0AF5AED02A7EE2AC32B3E4F3B /* Using.swift */ = {isa = PBXFileReference; includeInIndex = 1; lastKnownFileType = sourcecode.swift; name = Using.swift; path = RxSwift/Observables/Implementations/Using.swift; sourceTree = "<group>"; };
		92099190C99C0C391E3B475FA824CA7B /* UILabel+Rx.swift */ = {isa = PBXFileReference; includeInIndex = 1; lastKnownFileType = sourcecode.swift; name = "UILabel+Rx.swift"; path = "RxCocoa/iOS/UILabel+Rx.swift"; sourceTree = "<group>"; };
		934C51BE545B2C1E082E7D38BE92D043 /* PriorityQueue.swift */ = {isa = PBXFileReference; includeInIndex = 1; lastKnownFileType = sourcecode.swift; name = PriorityQueue.swift; path = Platform/DataStructures/PriorityQueue.swift; sourceTree = "<group>"; };
		93A4A3777CF96A4AAC1D13BA6DCCEA73 /* Podfile */ = {isa = PBXFileReference; explicitFileType = text.script.ruby; includeInIndex = 1; name = Podfile; path = ../Podfile; sourceTree = SOURCE_ROOT; xcLanguageSpecificationIdentifier = xcode.lang.ruby; };
		9466E765E5E6CE61C67AC9380B9DB093 /* AddRef.swift */ = {isa = PBXFileReference; includeInIndex = 1; lastKnownFileType = sourcecode.swift; name = AddRef.swift; path = RxSwift/Observables/Implementations/AddRef.swift; sourceTree = "<group>"; };
		95BDAA537E0F690A0B8FED31611B5D85 /* SharedSequence.swift */ = {isa = PBXFileReference; includeInIndex = 1; lastKnownFileType = sourcecode.swift; name = SharedSequence.swift; path = RxCocoa/CocoaUnits/SharedSequence/SharedSequence.swift; sourceTree = "<group>"; };
		960737347ABB0497D5D165AF6F04383D /* RxPickerViewDelegateProxy.swift */ = {isa = PBXFileReference; includeInIndex = 1; lastKnownFileType = sourcecode.swift; name = RxPickerViewDelegateProxy.swift; path = RxCocoa/iOS/Proxies/RxPickerViewDelegateProxy.swift; sourceTree = "<group>"; };
		9613FBA8885E8CDF0C27E2941C96A0BB /* UISearchController+Rx.swift */ = {isa = PBXFileReference; includeInIndex = 1; lastKnownFileType = sourcecode.swift; name = "UISearchController+Rx.swift"; path = "RxCocoa/iOS/UISearchController+Rx.swift"; sourceTree = "<group>"; };
		97627C4204F674A421353E2CC5C35C59 /* OperationQueueScheduler.swift */ = {isa = PBXFileReference; includeInIndex = 1; lastKnownFileType = sourcecode.swift; name = OperationQueueScheduler.swift; path = RxSwift/Schedulers/OperationQueueScheduler.swift; sourceTree = "<group>"; };
		98B128798CB6E65617AC3DA66FE5C6FC /* UISlider+Rx.swift */ = {isa = PBXFileReference; includeInIndex = 1; lastKnownFileType = sourcecode.swift; name = "UISlider+Rx.swift"; path = "RxCocoa/iOS/UISlider+Rx.swift"; sourceTree = "<group>"; };
		98CE4A7D8E6C6270C761C5C6B0E684CD /* Pods-RxAppState_Example.modulemap */ = {isa = PBXFileReference; includeInIndex = 1; lastKnownFileType = "sourcecode.module-map"; path = "Pods-RxAppState_Example.modulemap"; sourceTree = "<group>"; };
		99AB1D099C10F2E5620A6BDF34588975 /* Reactive.swift */ = {isa = PBXFileReference; includeInIndex = 1; lastKnownFileType = sourcecode.swift; name = Reactive.swift; path = RxSwift/Reactive.swift; sourceTree = "<group>"; };
		9B2526BF51A53AAF05BAC6CB090FE6EA /* Take.swift */ = {isa = PBXFileReference; includeInIndex = 1; lastKnownFileType = sourcecode.swift; name = Take.swift; path = RxSwift/Observables/Implementations/Take.swift; sourceTree = "<group>"; };
		9BE0D1B70A2AD1DA432E686EAC99DB0D /* ObservableConvertibleType.swift */ = {isa = PBXFileReference; includeInIndex = 1; lastKnownFileType = sourcecode.swift; name = ObservableConvertibleType.swift; path = RxSwift/ObservableConvertibleType.swift; sourceTree = "<group>"; };
		9C2D178E75F7BE054DFB902ECC4E1A7A /* RxCocoaRuntime.h */ = {isa = PBXFileReference; includeInIndex = 1; lastKnownFileType = sourcecode.c.h; name = RxCocoaRuntime.h; path = RxCocoa/Runtime/include/RxCocoaRuntime.h; sourceTree = "<group>"; };
		9CEFCBF2EC15CC86F7A0399EC348D23D /* UINavigationItem+Rx.swift */ = {isa = PBXFileReference; includeInIndex = 1; lastKnownFileType = sourcecode.swift; name = "UINavigationItem+Rx.swift"; path = "RxCocoa/iOS/UINavigationItem+Rx.swift"; sourceTree = "<group>"; };
		9DCFB51A1C7EA0AC6AD367B4C3872DA1 /* Zip+Collection.swift */ = {isa = PBXFileReference; includeInIndex = 1; lastKnownFileType = sourcecode.swift; name = "Zip+Collection.swift"; path = "RxSwift/Observables/Implementations/Zip+Collection.swift"; sourceTree = "<group>"; };
		9E6D96B5553D499A43AC75B225DDA1B0 /* DelegateProxy.swift */ = {isa = PBXFileReference; includeInIndex = 1; lastKnownFileType = sourcecode.swift; name = DelegateProxy.swift; path = RxCocoa/Common/DelegateProxy.swift; sourceTree = "<group>"; };
		9ECCB50F74580AB2A9E02A3B96EF07BB /* RecursiveScheduler.swift */ = {isa = PBXFileReference; includeInIndex = 1; lastKnownFileType = sourcecode.swift; name = RecursiveScheduler.swift; path = RxSwift/Schedulers/RecursiveScheduler.swift; sourceTree = "<group>"; };
		9EDE28D1EE46BE33F7AD632B68E1E56A /* DisposeBag.swift */ = {isa = PBXFileReference; includeInIndex = 1; lastKnownFileType = sourcecode.swift; name = DisposeBag.swift; path = RxSwift/Disposables/DisposeBag.swift; sourceTree = "<group>"; };
		9F11A7D0074CE30A7AB58FD1A7200979 /* PublishSubject.swift */ = {isa = PBXFileReference; includeInIndex = 1; lastKnownFileType = sourcecode.swift; name = PublishSubject.swift; path = RxSwift/Subjects/PublishSubject.swift; sourceTree = "<group>"; };
		9F8D42C676712C383D2B710A1F35C6F7 /* RxTabBarDelegateProxy.swift */ = {isa = PBXFileReference; includeInIndex = 1; lastKnownFileType = sourcecode.swift; name = RxTabBarDelegateProxy.swift; path = RxCocoa/iOS/Proxies/RxTabBarDelegateProxy.swift; sourceTree = "<group>"; };
		A2679310F5C1EFC93514C61E7D4946C9 /* UIAlertAction+Rx.swift */ = {isa = PBXFileReference; includeInIndex = 1; lastKnownFileType = sourcecode.swift; name = "UIAlertAction+Rx.swift"; path = "RxCocoa/iOS/UIAlertAction+Rx.swift"; sourceTree = "<group>"; };
		A3FBA08BED4CF780F286F7C578ABE18D /* Concat.swift */ = {isa = PBXFileReference; includeInIndex = 1; lastKnownFileType = sourcecode.swift; name = Concat.swift; path = RxSwift/Observables/Implementations/Concat.swift; sourceTree = "<group>"; };
		A45777551AC14459252CB963743F760D /* KVORepresentable+CoreGraphics.swift */ = {isa = PBXFileReference; includeInIndex = 1; lastKnownFileType = sourcecode.swift; name = "KVORepresentable+CoreGraphics.swift"; path = "RxCocoa/Foundation/KVORepresentable+CoreGraphics.swift"; sourceTree = "<group>"; };
		A4FC7AAE283EB68E81E9D97FDF1162BB /* Range.swift */ = {isa = PBXFileReference; includeInIndex = 1; lastKnownFileType = sourcecode.swift; name = Range.swift; path = RxSwift/Observables/Implementations/Range.swift; sourceTree = "<group>"; };
		A54D6A8E2EA2035685149FA65AE9DE1E /* NSNotificationCenter+Rx.swift */ = {isa = PBXFileReference; includeInIndex = 1; lastKnownFileType = sourcecode.swift; name = "NSNotificationCenter+Rx.swift"; path = "RxCocoa/Foundation/NSNotificationCenter+Rx.swift"; sourceTree = "<group>"; };
		A550F2813AC8DAA63F881EBF2D00ADF1 /* Variable+SharedSequence.swift */ = {isa = PBXFileReference; includeInIndex = 1; lastKnownFileType = sourcecode.swift; name = "Variable+SharedSequence.swift"; path = "RxCocoa/CocoaUnits/SharedSequence/Variable+SharedSequence.swift"; sourceTree = "<group>"; };
		A56AC530019A138CCDB5F5F007504BA1 /* RxAppState-umbrella.h */ = {isa = PBXFileReference; includeInIndex = 1; lastKnownFileType = sourcecode.c.h; path = "RxAppState-umbrella.h"; sourceTree = "<group>"; };
		A6BF6EC7286419E2A0093926F0D54024 /* SingleAsync.swift */ = {isa = PBXFileReference; includeInIndex = 1; lastKnownFileType = sourcecode.swift; name = SingleAsync.swift; path = RxSwift/Observables/Implementations/SingleAsync.swift; sourceTree = "<group>"; };
		A9CAD519CA31004643A5A6D099089890 /* AnyObserver.swift */ = {isa = PBXFileReference; includeInIndex = 1; lastKnownFileType = sourcecode.swift; name = AnyObserver.swift; path = RxSwift/AnyObserver.swift; sourceTree = "<group>"; };
		AAE171203123A28D26CC10698CA05898 /* Window.swift */ = {isa = PBXFileReference; includeInIndex = 1; lastKnownFileType = sourcecode.swift; name = Window.swift; path = RxSwift/Observables/Implementations/Window.swift; sourceTree = "<group>"; };
		ABE1BFBE9D3B127015A516D9CB9F9F7E /* Observable.swift */ = {isa = PBXFileReference; includeInIndex = 1; lastKnownFileType = sourcecode.swift; name = Observable.swift; path = RxSwift/Observable.swift; sourceTree = "<group>"; };
		AC38374D82B1743060DCD93295E41C3D /* UIPageControl+Rx.swift */ = {isa = PBXFileReference; includeInIndex = 1; lastKnownFileType = sourcecode.swift; name = "UIPageControl+Rx.swift"; path = "RxCocoa/iOS/UIPageControl+Rx.swift"; sourceTree = "<group>"; };
		AD7EED0AA031AA341A779500B334BD8A /* Zip.swift */ = {isa = PBXFileReference; includeInIndex = 1; lastKnownFileType = sourcecode.swift; name = Zip.swift; path = RxSwift/Observables/Implementations/Zip.swift; sourceTree = "<group>"; };
		B09114C459859B0DC1E6CA7BBC7C8AE7 /* RxCocoa.framework */ = {isa = PBXFileReference; explicitFileType = wrapper.framework; includeInIndex = 0; path = RxCocoa.framework; sourceTree = BUILT_PRODUCTS_DIR; };
		B109B815703349C9B6BB84A3259F9FD7 /* DelegateProxyType.swift */ = {isa = PBXFileReference; includeInIndex = 1; lastKnownFileType = sourcecode.swift; name = DelegateProxyType.swift; path = RxCocoa/Common/DelegateProxyType.swift; sourceTree = "<group>"; };
		B29D89D8E6B5E4D8F0779ED978A0A8C5 /* Throttle.swift */ = {isa = PBXFileReference; includeInIndex = 1; lastKnownFileType = sourcecode.swift; name = Throttle.swift; path = RxSwift/Observables/Implementations/Throttle.swift; sourceTree = "<group>"; };
		B2DA51A804997AC8E091499D75D9B949 /* _RXKVOObserver.m */ = {isa = PBXFileReference; includeInIndex = 1; lastKnownFileType = sourcecode.c.objc; name = _RXKVOObserver.m; path = RxCocoa/Runtime/_RXKVOObserver.m; sourceTree = "<group>"; };
		B35A50095178D9C3BC723C286B94F534 /* RxCollectionViewDelegateProxy.swift */ = {isa = PBXFileReference; includeInIndex = 1; lastKnownFileType = sourcecode.swift; name = RxCollectionViewDelegateProxy.swift; path = RxCocoa/iOS/Proxies/RxCollectionViewDelegateProxy.swift; sourceTree = "<group>"; };
		B36737DB51F1433B35E27DAAADB90905 /* Just.swift */ = {isa = PBXFileReference; includeInIndex = 1; lastKnownFileType = sourcecode.swift; name = Just.swift; path = RxSwift/Observables/Implementations/Just.swift; sourceTree = "<group>"; };
		B37CED7A1B33FD4AF9119A53F2C13769 /* UICollectionView+Rx.swift */ = {isa = PBXFileReference; includeInIndex = 1; lastKnownFileType = sourcecode.swift; name = "UICollectionView+Rx.swift"; path = "RxCocoa/iOS/UICollectionView+Rx.swift"; sourceTree = "<group>"; };
		B4A103F8A455ED84ADB95FD874814148 /* Pods_RxAppState_ExampleTests.framework */ = {isa = PBXFileReference; explicitFileType = wrapper.framework; includeInIndex = 0; path = Pods_RxAppState_ExampleTests.framework; sourceTree = BUILT_PRODUCTS_DIR; };
		B741543663BD6C9BAD832B9EE5B969BF /* Amb.swift */ = {isa = PBXFileReference; includeInIndex = 1; lastKnownFileType = sourcecode.swift; name = Amb.swift; path = RxSwift/Observables/Implementations/Amb.swift; sourceTree = "<group>"; };
		B8B1297039F6EA16D423A90A12D7CC06 /* Queue.swift */ = {isa = PBXFileReference; includeInIndex = 1; lastKnownFileType = sourcecode.swift; name = Queue.swift; path = Platform/DataStructures/Queue.swift; sourceTree = "<group>"; };
		BBFBC6C4B5DDDC7A22732AA51382F26D /* RxCocoa.xcconfig */ = {isa = PBXFileReference; includeInIndex = 1; lastKnownFileType = text.xcconfig; path = RxCocoa.xcconfig; sourceTree = "<group>"; };
		BC21BF5E703ACB95DC96961494CE91A1 /* NSLayoutConstraint+Rx.swift */ = {isa = PBXFileReference; includeInIndex = 1; lastKnownFileType = sourcecode.swift; name = "NSLayoutConstraint+Rx.swift"; path = "RxCocoa/Common/NSLayoutConstraint+Rx.swift"; sourceTree = "<group>"; };
		BCD4BE4C69C97611CDD16209D2A26860 /* UIActivityIndicatorView+Rx.swift */ = {isa = PBXFileReference; includeInIndex = 1; lastKnownFileType = sourcecode.swift; name = "UIActivityIndicatorView+Rx.swift"; path = "RxCocoa/iOS/UIActivityIndicatorView+Rx.swift"; sourceTree = "<group>"; };
		BE315409B48FCE8A0AC462617E487561 /* InvocableScheduledItem.swift */ = {isa = PBXFileReference; includeInIndex = 1; lastKnownFileType = sourcecode.swift; name = InvocableScheduledItem.swift; path = RxSwift/Schedulers/Internal/InvocableScheduledItem.swift; sourceTree = "<group>"; };
		BE6EDEF18E45893ED7529E82BE61D19F /* RxCollectionViewReactiveArrayDataSource.swift */ = {isa = PBXFileReference; includeInIndex = 1; lastKnownFileType = sourcecode.swift; name = RxCollectionViewReactiveArrayDataSource.swift; path = RxCocoa/iOS/DataSources/RxCollectionViewReactiveArrayDataSource.swift; sourceTree = "<group>"; };
		BE749C4F2DBA7A407D5B33D5DF514412 /* UISegmentedControl+Rx.swift */ = {isa = PBXFileReference; includeInIndex = 1; lastKnownFileType = sourcecode.swift; name = "UISegmentedControl+Rx.swift"; path = "RxCocoa/iOS/UISegmentedControl+Rx.swift"; sourceTree = "<group>"; };
		BF5D17F3BDE0B320BB608C073FA6DFC1 /* Pods-RxAppState_ExampleTests.release.xcconfig */ = {isa = PBXFileReference; includeInIndex = 1; lastKnownFileType = text.xcconfig; path = "Pods-RxAppState_ExampleTests.release.xcconfig"; sourceTree = "<group>"; };
		C0DDE7EC5814AA6C8E13CA02A487C60F /* _RXKVOObserver.h */ = {isa = PBXFileReference; includeInIndex = 1; lastKnownFileType = sourcecode.c.h; name = _RXKVOObserver.h; path = RxCocoa/Runtime/include/_RXKVOObserver.h; sourceTree = "<group>"; };
		C16C8AA6F97D21BFD0A3AF26373731E2 /* Scan.swift */ = {isa = PBXFileReference; includeInIndex = 1; lastKnownFileType = sourcecode.swift; name = Scan.swift; path = RxSwift/Observables/Implementations/Scan.swift; sourceTree = "<group>"; };
		C17B264E2D2E13B18D5DEFA475D436F4 /* UIRefreshControl+Rx.swift */ = {isa = PBXFileReference; includeInIndex = 1; lastKnownFileType = sourcecode.swift; name = "UIRefreshControl+Rx.swift"; path = "RxCocoa/iOS/UIRefreshControl+Rx.swift"; sourceTree = "<group>"; };
		C515BF10B01BF9C75CBF55CD65AF0D44 /* Pods_RxAppState_Example.framework */ = {isa = PBXFileReference; explicitFileType = wrapper.framework; includeInIndex = 0; path = Pods_RxAppState_Example.framework; sourceTree = BUILT_PRODUCTS_DIR; };
		C72045F1DD316A8D8D667EBBC62BCCAA /* CurrentThreadScheduler.swift */ = {isa = PBXFileReference; includeInIndex = 1; lastKnownFileType = sourcecode.swift; name = CurrentThreadScheduler.swift; path = RxSwift/Schedulers/CurrentThreadScheduler.swift; sourceTree = "<group>"; };
		C895F323C80D99491E20AB3A88797A3B /* RxCocoaObjCRuntimeError+Extensions.swift */ = {isa = PBXFileReference; includeInIndex = 1; lastKnownFileType = sourcecode.swift; name = "RxCocoaObjCRuntimeError+Extensions.swift"; path = "RxCocoa/Common/RxCocoaObjCRuntimeError+Extensions.swift"; sourceTree = "<group>"; };
		CA37963CF786335E8A84A7085375C732 /* SkipUntil.swift */ = {isa = PBXFileReference; includeInIndex = 1; lastKnownFileType = sourcecode.swift; name = SkipUntil.swift; path = RxSwift/Observables/Implementations/SkipUntil.swift; sourceTree = "<group>"; };
		CAFA3361761013BBC637D1DBBBFF0726 /* Event.swift */ = {isa = PBXFileReference; includeInIndex = 1; lastKnownFileType = sourcecode.swift; name = Event.swift; path = RxSwift/Event.swift; sourceTree = "<group>"; };
		CBD99D2D368A3A8AFE7C5DA7E99FA61F /* Bag.swift */ = {isa = PBXFileReference; includeInIndex = 1; lastKnownFileType = sourcecode.swift; name = Bag.swift; path = Platform/DataStructures/Bag.swift; sourceTree = "<group>"; };
		CBE355A845BA6A27C05F9442D9F089A2 /* UIButton+Rx.swift */ = {isa = PBXFileReference; includeInIndex = 1; lastKnownFileType = sourcecode.swift; name = "UIButton+Rx.swift"; path = "RxCocoa/iOS/UIButton+Rx.swift"; sourceTree = "<group>"; };
		CCDB67B12D350E3712C3713A5DDC3AC1 /* UITextView+Rx.swift */ = {isa = PBXFileReference; includeInIndex = 1; lastKnownFileType = sourcecode.swift; name = "UITextView+Rx.swift"; path = "RxCocoa/iOS/UITextView+Rx.swift"; sourceTree = "<group>"; };
		CD056A186F36500A58F7BAB90D9785B0 /* UISearchBar+Rx.swift */ = {isa = PBXFileReference; includeInIndex = 1; lastKnownFileType = sourcecode.swift; name = "UISearchBar+Rx.swift"; path = "RxCocoa/iOS/UISearchBar+Rx.swift"; sourceTree = "<group>"; };
		CDAAB3AB88BA20FDE9B79631F269019B /* RetryWhen.swift */ = {isa = PBXFileReference; includeInIndex = 1; lastKnownFileType = sourcecode.swift; name = RetryWhen.swift; path = RxSwift/Observables/Implementations/RetryWhen.swift; sourceTree = "<group>"; };
		CF8BF315C6E2458176C75F8D0F0C4B9B /* ShareReplay1WhileConnected.swift */ = {isa = PBXFileReference; includeInIndex = 1; lastKnownFileType = sourcecode.swift; name = ShareReplay1WhileConnected.swift; path = RxSwift/Observables/Implementations/ShareReplay1WhileConnected.swift; sourceTree = "<group>"; };
		CFC8BCA7484913B73E111710A621095F /* Sample.swift */ = {isa = PBXFileReference; includeInIndex = 1; lastKnownFileType = sourcecode.swift; name = Sample.swift; path = RxSwift/Observables/Implementations/Sample.swift; sourceTree = "<group>"; };
		D14765FD8943F9837F5C8428CA03C7F7 /* Queue.swift */ = {isa = PBXFileReference; includeInIndex = 1; lastKnownFileType = sourcecode.swift; name = Queue.swift; path = Platform/DataStructures/Queue.swift; sourceTree = "<group>"; };
		D510042A1B428038C9AF07DABE9A8FBC /* Pods-RxAppState_Example-dummy.m */ = {isa = PBXFileReference; includeInIndex = 1; lastKnownFileType = sourcecode.c.objc; path = "Pods-RxAppState_Example-dummy.m"; sourceTree = "<group>"; };
		D65D17F873F72D6B1E8794F5ACEAEB44 /* RxTextViewDelegateProxy.swift */ = {isa = PBXFileReference; includeInIndex = 1; lastKnownFileType = sourcecode.swift; name = RxTextViewDelegateProxy.swift; path = RxCocoa/iOS/Proxies/RxTextViewDelegateProxy.swift; sourceTree = "<group>"; };
		D6A243BAA67F8EF7A4F1716FC92F5622 /* Pods-RxAppState_ExampleTests-dummy.m */ = {isa = PBXFileReference; includeInIndex = 1; lastKnownFileType = sourcecode.c.objc; path = "Pods-RxAppState_ExampleTests-dummy.m"; sourceTree = "<group>"; };
		D7155FD418E3EC3A8C86E9E3BA0B79EF /* ControlEvent.swift */ = {isa = PBXFileReference; includeInIndex = 1; lastKnownFileType = sourcecode.swift; name = ControlEvent.swift; path = RxCocoa/CocoaUnits/ControlEvent.swift; sourceTree = "<group>"; };
		D740BC5E318263CF4C86F2FF57AAB534 /* NSObject+Rx.swift */ = {isa = PBXFileReference; includeInIndex = 1; lastKnownFileType = sourcecode.swift; name = "NSObject+Rx.swift"; path = "RxCocoa/Foundation/NSObject+Rx.swift"; sourceTree = "<group>"; };
		D87DF47D4341910AC1A117BF077696B0 /* Pods-RxAppState_Example-acknowledgements.plist */ = {isa = PBXFileReference; includeInIndex = 1; lastKnownFileType = text.plist.xml; path = "Pods-RxAppState_Example-acknowledgements.plist"; sourceTree = "<group>"; };
		D8F320FF0F70149EBDE15D2858799A4B /* RxAppState.xcconfig */ = {isa = PBXFileReference; includeInIndex = 1; lastKnownFileType = text.xcconfig; path = RxAppState.xcconfig; sourceTree = "<group>"; };
		DAA446133815BDAB6DA48EA5D2B04EA7 /* Observable+Binding.swift */ = {isa = PBXFileReference; includeInIndex = 1; lastKnownFileType = sourcecode.swift; name = "Observable+Binding.swift"; path = "RxSwift/Observables/Observable+Binding.swift"; sourceTree = "<group>"; };
		DB16A82BF3BAA61F43D6C9742AF8AE19 /* Info.plist */ = {isa = PBXFileReference; includeInIndex = 1; lastKnownFileType = text.plist.xml; path = Info.plist; sourceTree = "<group>"; };
		DC8CD3A95BB52F3F626088379FCBECE6 /* KVORepresentable+Swift.swift */ = {isa = PBXFileReference; includeInIndex = 1; lastKnownFileType = sourcecode.swift; name = "KVORepresentable+Swift.swift"; path = "RxCocoa/Foundation/KVORepresentable+Swift.swift"; sourceTree = "<group>"; };
		DCBD161681343C2F0E2EDA6686257063 /* ImmediateScheduler.swift */ = {isa = PBXFileReference; includeInIndex = 1; lastKnownFileType = sourcecode.swift; name = ImmediateScheduler.swift; path = RxSwift/Schedulers/ImmediateScheduler.swift; sourceTree = "<group>"; };
		DE16A12DC1A9C64C2730087402ABA7F4 /* Variable.swift */ = {isa = PBXFileReference; includeInIndex = 1; lastKnownFileType = sourcecode.swift; name = Variable.swift; path = RxSwift/Subjects/Variable.swift; sourceTree = "<group>"; };
		DF6A14B15E0BEB5A7B777FEB4AE1B914 /* UISwitch+Rx.swift */ = {isa = PBXFileReference; includeInIndex = 1; lastKnownFileType = sourcecode.swift; name = "UISwitch+Rx.swift"; path = "RxCocoa/iOS/UISwitch+Rx.swift"; sourceTree = "<group>"; };
		DFA5AFEC44A99D12BF2AAB9FF9B30CD0 /* AnonymousInvocable.swift */ = {isa = PBXFileReference; includeInIndex = 1; lastKnownFileType = sourcecode.swift; name = AnonymousInvocable.swift; path = RxSwift/Schedulers/Internal/AnonymousInvocable.swift; sourceTree = "<group>"; };
		E0BEBBB4958B7F4D65A5DA54FF0580E7 /* Observable+Time.swift */ = {isa = PBXFileReference; includeInIndex = 1; lastKnownFileType = sourcecode.swift; name = "Observable+Time.swift"; path = "RxSwift/Observables/Observable+Time.swift"; sourceTree = "<group>"; };
		E2A88182405F5D57CD2BAAF824F100E6 /* Info.plist */ = {isa = PBXFileReference; includeInIndex = 1; lastKnownFileType = text.plist.xml; path = Info.plist; sourceTree = "<group>"; };
		E36A10AAB04A4E5683AE4B1269CB55E5 /* Repeat.swift */ = {isa = PBXFileReference; includeInIndex = 1; lastKnownFileType = sourcecode.swift; name = Repeat.swift; path = RxSwift/Observables/Implementations/Repeat.swift; sourceTree = "<group>"; };
		E37AD316312C2037DAE0A3063683AA3A /* SchedulerServices+Emulation.swift */ = {isa = PBXFileReference; includeInIndex = 1; lastKnownFileType = sourcecode.swift; name = "SchedulerServices+Emulation.swift"; path = "RxSwift/Schedulers/SchedulerServices+Emulation.swift"; sourceTree = "<group>"; };
		E39BD822F4B90F9AAF1FA187CFD88D80 /* ObserverBase.swift */ = {isa = PBXFileReference; includeInIndex = 1; lastKnownFileType = sourcecode.swift; name = ObserverBase.swift; path = RxSwift/Observers/ObserverBase.swift; sourceTree = "<group>"; };
		E3DC6CF6E770FCD8D53D32AF0F9DA126 /* SubscribeOn.swift */ = {isa = PBXFileReference; includeInIndex = 1; lastKnownFileType = sourcecode.swift; name = SubscribeOn.swift; path = RxSwift/Observables/Implementations/SubscribeOn.swift; sourceTree = "<group>"; };
		E451C04B736566F48C34167C04D48251 /* WithLatestFrom.swift */ = {isa = PBXFileReference; includeInIndex = 1; lastKnownFileType = sourcecode.swift; name = WithLatestFrom.swift; path = RxSwift/Observables/Implementations/WithLatestFrom.swift; sourceTree = "<group>"; };
		E474A1E0AB9BFBD84BC89E665507E060 /* UIControl+Rx.swift */ = {isa = PBXFileReference; includeInIndex = 1; lastKnownFileType = sourcecode.swift; name = "UIControl+Rx.swift"; path = "RxCocoa/iOS/UIControl+Rx.swift"; sourceTree = "<group>"; };
		E50FF775C27E7F52C4BE67E387384E3D /* ConnectableObservableType.swift */ = {isa = PBXFileReference; includeInIndex = 1; lastKnownFileType = sourcecode.swift; name = ConnectableObservableType.swift; path = RxSwift/ConnectableObservableType.swift; sourceTree = "<group>"; };
		E733411C01B6E1B1C9923630CA83DF0D /* RxCocoa.swift */ = {isa = PBXFileReference; includeInIndex = 1; lastKnownFileType = sourcecode.swift; name = RxCocoa.swift; path = RxCocoa/RxCocoa.swift; sourceTree = "<group>"; };
		E73E7800B5D05C4608E7658D76BB09F6 /* URLSession+Rx.swift */ = {isa = PBXFileReference; includeInIndex = 1; lastKnownFileType = sourcecode.swift; name = "URLSession+Rx.swift"; path = "RxCocoa/Foundation/URLSession+Rx.swift"; sourceTree = "<group>"; };
		E88037730944DBB5C828F0A95E996EA1 /* ObserverType.swift */ = {isa = PBXFileReference; includeInIndex = 1; lastKnownFileType = sourcecode.swift; name = ObserverType.swift; path = RxSwift/ObserverType.swift; sourceTree = "<group>"; };
		EB09B4EEFE017AD8A7AA8A8C1F163812 /* _RXObjCRuntime.m */ = {isa = PBXFileReference; includeInIndex = 1; lastKnownFileType = sourcecode.c.objc; name = _RXObjCRuntime.m; path = RxCocoa/Runtime/_RXObjCRuntime.m; sourceTree = "<group>"; };
		EBFCF9BC4A552C0B77721F53808F4173 /* UIView+Rx.swift */ = {isa = PBXFileReference; includeInIndex = 1; lastKnownFileType = sourcecode.swift; name = "UIView+Rx.swift"; path = "RxCocoa/iOS/UIView+Rx.swift"; sourceTree = "<group>"; };
		F041C3A61D24A55BA6D02865982F4948 /* Deferred.swift */ = {isa = PBXFileReference; includeInIndex = 1; lastKnownFileType = sourcecode.swift; name = Deferred.swift; path = RxSwift/Observables/Implementations/Deferred.swift; sourceTree = "<group>"; };
		F081C2F486E915AB769F216726D0FCD2 /* Info.plist */ = {isa = PBXFileReference; includeInIndex = 1; lastKnownFileType = text.plist.xml; path = Info.plist; sourceTree = "<group>"; };
		F08D070993EE189DEDBE2E8283769ECA /* ObservableConvertibleType+SharedSequence.swift */ = {isa = PBXFileReference; includeInIndex = 1; lastKnownFileType = sourcecode.swift; name = "ObservableConvertibleType+SharedSequence.swift"; path = "RxCocoa/CocoaUnits/SharedSequence/ObservableConvertibleType+SharedSequence.swift"; sourceTree = "<group>"; };
		F16765FC78C53140C4109BCCE206E88C /* Variable+Driver.swift */ = {isa = PBXFileReference; includeInIndex = 1; lastKnownFileType = sourcecode.swift; name = "Variable+Driver.swift"; path = "RxCocoa/CocoaUnits/Driver/Variable+Driver.swift"; sourceTree = "<group>"; };
		F1C61FB2FCFAB4944005E3BAF9EEADC1 /* CompositeDisposable.swift */ = {isa = PBXFileReference; includeInIndex = 1; lastKnownFileType = sourcecode.swift; name = CompositeDisposable.swift; path = RxSwift/Disposables/CompositeDisposable.swift; sourceTree = "<group>"; };
		F1DEE4224C3135D5E03DE40DC0095DCB /* Observable+Creation.swift */ = {isa = PBXFileReference; includeInIndex = 1; lastKnownFileType = sourcecode.swift; name = "Observable+Creation.swift"; path = "RxSwift/Observables/Observable+Creation.swift"; sourceTree = "<group>"; };
		F3B1490DA3282F84E441342FFF586BFB /* SchedulerType.swift */ = {isa = PBXFileReference; includeInIndex = 1; lastKnownFileType = sourcecode.swift; name = SchedulerType.swift; path = RxSwift/SchedulerType.swift; sourceTree = "<group>"; };
		F3ED3B2274FA33A97BAC8A18D49FC0BC /* RxAppState.framework */ = {isa = PBXFileReference; explicitFileType = wrapper.framework; includeInIndex = 0; path = RxAppState.framework; sourceTree = BUILT_PRODUCTS_DIR; };
		F47D6CBA7260571DF35B88A530815708 /* NSObject+Rx+KVORepresentable.swift */ = {isa = PBXFileReference; includeInIndex = 1; lastKnownFileType = sourcecode.swift; name = "NSObject+Rx+KVORepresentable.swift"; path = "RxCocoa/Foundation/NSObject+Rx+KVORepresentable.swift"; sourceTree = "<group>"; };
		F4879DF6BE30A70D84B8CD0F3EB6F87C /* RxTarget.swift */ = {isa = PBXFileReference; includeInIndex = 1; lastKnownFileType = sourcecode.swift; name = RxTarget.swift; path = RxCocoa/Common/RxTarget.swift; sourceTree = "<group>"; };
		F5C23F45A786EB4A2BD40E493EF53048 /* ConcurrentDispatchQueueScheduler.swift */ = {isa = PBXFileReference; includeInIndex = 1; lastKnownFileType = sourcecode.swift; name = ConcurrentDispatchQueueScheduler.swift; path = RxSwift/Schedulers/ConcurrentDispatchQueueScheduler.swift; sourceTree = "<group>"; };
		F5F1CEA9B9E1814EFE1F235EC30A2E20 /* Platform.Linux.swift */ = {isa = PBXFileReference; includeInIndex = 1; lastKnownFileType = sourcecode.swift; name = Platform.Linux.swift; path = Platform/Platform.Linux.swift; sourceTree = "<group>"; };
		F8D4D84407A974744557BF4FC86C0EA9 /* Timeout.swift */ = {isa = PBXFileReference; includeInIndex = 1; lastKnownFileType = sourcecode.swift; name = Timeout.swift; path = RxSwift/Observables/Implementations/Timeout.swift; sourceTree = "<group>"; };
		F8DBBA77CC1DEEE524C517B5F5ECFF34 /* TakeLast.swift */ = {isa = PBXFileReference; includeInIndex = 1; lastKnownFileType = sourcecode.swift; name = TakeLast.swift; path = RxSwift/Observables/Implementations/TakeLast.swift; sourceTree = "<group>"; };
		F9680E698A96391123754AEF6500344A /* ObservableConvertibleType+Driver.swift */ = {isa = PBXFileReference; includeInIndex = 1; lastKnownFileType = sourcecode.swift; name = "ObservableConvertibleType+Driver.swift"; path = "RxCocoa/CocoaUnits/Driver/ObservableConvertibleType+Driver.swift"; sourceTree = "<group>"; };
		F9D1CEBFA68ED0016AF36A402C8AA348 /* SynchronizedDisposeType.swift */ = {isa = PBXFileReference; includeInIndex = 1; lastKnownFileType = sourcecode.swift; name = SynchronizedDisposeType.swift; path = RxSwift/Concurrency/SynchronizedDisposeType.swift; sourceTree = "<group>"; };
		FAFF1EF43696A19F3C0BA1A4B9629DFD /* UIViewController+Rx.swift */ = {isa = PBXFileReference; includeInIndex = 1; lastKnownFileType = sourcecode.swift; name = "UIViewController+Rx.swift"; path = "RxCocoa/iOS/UIViewController+Rx.swift"; sourceTree = "<group>"; };
		FC4CE9E69BD3692E25435DFF08150281 /* Empty.swift */ = {isa = PBXFileReference; includeInIndex = 1; lastKnownFileType = sourcecode.swift; name = Empty.swift; path = RxSwift/Observables/Implementations/Empty.swift; sourceTree = "<group>"; };
		FC509A14DB241C28206B889097C413B9 /* InfiniteSequence.swift */ = {isa = PBXFileReference; includeInIndex = 1; lastKnownFileType = sourcecode.swift; name = InfiniteSequence.swift; path = Platform/DataStructures/InfiniteSequence.swift; sourceTree = "<group>"; };
		FCFB96B6EC2B0114D1FCE5362270E334 /* UIScrollView+Rx.swift */ = {isa = PBXFileReference; includeInIndex = 1; lastKnownFileType = sourcecode.swift; name = "UIScrollView+Rx.swift"; path = "RxCocoa/iOS/UIScrollView+Rx.swift"; sourceTree = "<group>"; };
		FDB32327B68A41D415AC5BDAF953BD49 /* Platform.Linux.swift */ = {isa = PBXFileReference; includeInIndex = 1; lastKnownFileType = sourcecode.swift; name = Platform.Linux.swift; path = Platform/Platform.Linux.swift; sourceTree = "<group>"; };
/* End PBXFileReference section */

/* Begin PBXFrameworksBuildPhase section */
		54D539E635431431C4CE4C7ECA825226 /* Frameworks */ = {
			isa = PBXFrameworksBuildPhase;
			buildActionMask = 2147483647;
			files = (
				9946B76A4478C428F0381E67D0E468FF /* Foundation.framework in Frameworks */,
			);
			runOnlyForDeploymentPostprocessing = 0;
		};
		6011E382602691D2ED886D77D0CD3C52 /* Frameworks */ = {
			isa = PBXFrameworksBuildPhase;
			buildActionMask = 2147483647;
			files = (
				CD0BA4A8F8D331AE5327082A49342FA8 /* Foundation.framework in Frameworks */,
				936D22BBEB4F8C968356276C30BEBEEC /* RxCocoa.framework in Frameworks */,
				D75BEBB19CF6124232461904C667B23C /* RxSwift.framework in Frameworks */,
			);
			runOnlyForDeploymentPostprocessing = 0;
		};
		C74680C02BE84CEACE9C2EF3C6A9D2D0 /* Frameworks */ = {
			isa = PBXFrameworksBuildPhase;
			buildActionMask = 2147483647;
			files = (
				BD21216B05684B8F459759D187CDAA29 /* Foundation.framework in Frameworks */,
				51307B1647C21D7F466F66A056A204F3 /* RxSwift.framework in Frameworks */,
			);
			runOnlyForDeploymentPostprocessing = 0;
		};
		D577B004CF06F7A37D4586D9AB9DEDAA /* Frameworks */ = {
			isa = PBXFrameworksBuildPhase;
			buildActionMask = 2147483647;
			files = (
				95EC3BFAD9C0063FC2EF664C3C352047 /* Foundation.framework in Frameworks */,
			);
			runOnlyForDeploymentPostprocessing = 0;
		};
		FE26CA8CBB044D5FB232592079B0BCBA /* Frameworks */ = {
			isa = PBXFrameworksBuildPhase;
			buildActionMask = 2147483647;
			files = (
				B29ABD1481BBD892FDBA2BF4608941FA /* Foundation.framework in Frameworks */,
			);
			runOnlyForDeploymentPostprocessing = 0;
		};
/* End PBXFrameworksBuildPhase section */

/* Begin PBXGroup section */
		061C1447C88329782BD5055FEEE471C9 /* Support Files */ = {
			isa = PBXGroup;
			children = (
				DB16A82BF3BAA61F43D6C9742AF8AE19 /* Info.plist */,
				2087DF11C7599522350EA04DE6B4156E /* RxCocoa.modulemap */,
				BBFBC6C4B5DDDC7A22732AA51382F26D /* RxCocoa.xcconfig */,
				8F942E49DBEB13C498BFF44B05FBFF97 /* RxCocoa-dummy.m */,
				0C0C11784D64D692E0050ED48F989D57 /* RxCocoa-prefix.pch */,
				3A84C7DDCCB01DD68DB69FDFAF2A317D /* RxCocoa-umbrella.h */,
			);
			name = "Support Files";
			path = "../Target Support Files/RxCocoa";
			sourceTree = "<group>";
		};
		1580459C876DA0DEE54CC1EFEB5FD74D /* RxSwift */ = {
			isa = PBXGroup;
			children = (
				9466E765E5E6CE61C67AC9380B9DB093 /* AddRef.swift */,
				B741543663BD6C9BAD832B9EE5B969BF /* Amb.swift */,
				4C48857A37E0B818288C17716A394120 /* AnonymousDisposable.swift */,
				DFA5AFEC44A99D12BF2AAB9FF9B30CD0 /* AnonymousInvocable.swift */,
				68392D6EEA0ED3393891F448EC65B15F /* AnonymousObservable.swift */,
				4E895275489876F09F432CA67FE21439 /* AnonymousObserver.swift */,
				A9CAD519CA31004643A5A6D099089890 /* AnyObserver.swift */,
				7AD6F3F3F6855D2DDD205D5E9C2FF90B /* AsyncLock.swift */,
				001721082AD1820BF14628A28649996E /* Bag.swift */,
				771BE5F88179512E7E55B1693BFDE338 /* Bag+Rx.swift */,
				0DC7413C45CB819C77DBA74D1CE67334 /* BehaviorSubject.swift */,
				80F462850F0C496E63D68311F38EB7B0 /* BinaryDisposable.swift */,
				22954F1D4615BBFF718FD64924CADC93 /* BooleanDisposable.swift */,
				532E8934BACCE9965E1B50AAD52DFB1C /* Buffer.swift */,
				310E2059CCB59758D74FA623B7341F35 /* Cancelable.swift */,
				4A6C92C57DEAD46320212E648D6FEE52 /* Catch.swift */,
				122E690AFB6AC805905FAC5D63EE4098 /* CombineLatest.swift */,
				58B871E4C2567F0F4779EF41BA4CEC0E /* CombineLatest+arity.swift */,
				35A28FA391DB06D29D19DA4447AD37CA /* CombineLatest+Collection.swift */,
				F1C61FB2FCFAB4944005E3BAF9EEADC1 /* CompositeDisposable.swift */,
				A3FBA08BED4CF780F286F7C578ABE18D /* Concat.swift */,
				F5C23F45A786EB4A2BD40E493EF53048 /* ConcurrentDispatchQueueScheduler.swift */,
				75783B38979EC3CF3F54AAF108D075E8 /* ConcurrentMainScheduler.swift */,
				2836FC17C9639B40E5BE53E2A461D59D /* ConnectableObservable.swift */,
				E50FF775C27E7F52C4BE67E387384E3D /* ConnectableObservableType.swift */,
				C72045F1DD316A8D8D667EBBC62BCCAA /* CurrentThreadScheduler.swift */,
				6AB5988F61EF072B265241572954BDCF /* Debug.swift */,
				33E24CBC32BF736F401E2C0002F4C163 /* Debunce.swift */,
				F041C3A61D24A55BA6D02865982F4948 /* Deferred.swift */,
				30D2A54F9FD3E9B455E0BC2E62C15FA3 /* Delay.swift */,
				0563A182248FB9D6E2EE2A227B4278CB /* DelaySubscription.swift */,
				30F24BBC537B71BDBC5816F0B5117B87 /* DispatchQueue+Extensions.swift */,
				250DB34FC592CA01F9AC40F5B72D1E4E /* DispatchQueueConfiguration.swift */,
				63A4ACA827648C32714CC30BD1C8ACFF /* Disposable.swift */,
				04627568BE8263B246C8542E44BEB84E /* Disposables.swift */,
				9EDE28D1EE46BE33F7AD632B68E1E56A /* DisposeBag.swift */,
				3F204260242C3B57DA94787B81F9A379 /* DisposeBase.swift */,
				703AFAD4C44A49D75794591FD54C09FC /* DistinctUntilChanged.swift */,
				26CF7CCE8663939B828C53DF2B9BA2B4 /* Do.swift */,
				1491FA56387C07FA701050A6BAB1217B /* ElementAt.swift */,
				FC4CE9E69BD3692E25435DFF08150281 /* Empty.swift */,
				76F3D3BBF234D5C633588D9B4E75987C /* Error.swift */,
				5FBD523F1A092AD394DD5292F1ECB3EC /* Errors.swift */,
				CAFA3361761013BBC637D1DBBBFF0726 /* Event.swift */,
				06AA53BF1102449A2CF3379F0B8C89C7 /* Filter.swift */,
				24241E179BF63060B757331E8BD99D63 /* Generate.swift */,
				17FAD3C510F874695845F53E92CDEFCE /* HistoricalScheduler.swift */,
				4610BE88BD9A69E7311E15CCA3C9C30D /* HistoricalSchedulerTimeConverter.swift */,
				DCBD161681343C2F0E2EDA6686257063 /* ImmediateScheduler.swift */,
				20184E13B8706FF2BEC9F6F5162F5287 /* ImmediateSchedulerType.swift */,
				FC509A14DB241C28206B889097C413B9 /* InfiniteSequence.swift */,
				BE315409B48FCE8A0AC462617E487561 /* InvocableScheduledItem.swift */,
				2B619CE407B9403711BDFBAEE67207A9 /* InvocableType.swift */,
				B36737DB51F1433B35E27DAAADB90905 /* Just.swift */,
				2BD37F2E2DCDC1316E634A329394F90C /* Lock.swift */,
				3C2907A619D445EBAC4FE4C582FFBFC6 /* LockOwnerType.swift */,
				368C2CCC6A55F4D761B07A4A01E238F8 /* MainScheduler.swift */,
				57C98EC1D350E642FD6513F7DC84A7B7 /* Map.swift */,
				02E3FD64DE9F3F7935D3A66FC3A660AD /* Merge.swift */,
				55A20BFFF5369A00113A30E4B7F15842 /* Multicast.swift */,
				187761E03C1F7B58183B7320406658AE /* Never.swift */,
				3887B94073C7C1FFAEA8E2F5181F29E3 /* NopDisposable.swift */,
				ABE1BFBE9D3B127015A516D9CB9F9F7E /* Observable.swift */,
				4F443EFBEEE15048C942B3E1F2FEC5B3 /* Observable+Aggregate.swift */,
				DAA446133815BDAB6DA48EA5D2B04EA7 /* Observable+Binding.swift */,
				3DE5921D384D083F148002565A98CA7D /* Observable+Concurrency.swift */,
				F1DEE4224C3135D5E03DE40DC0095DCB /* Observable+Creation.swift */,
				0F702A0D040E23B8F7C4A2B2D7BF3D6D /* Observable+Debug.swift */,
				864CE2D64C2CB6BAF14E112E648566F7 /* Observable+Multiple.swift */,
				14F32DA16234790E73FEEB15D52896DA /* Observable+Single.swift */,
				772E2994B6C7F8AF414BCF19AF96C9CD /* Observable+StandardSequenceOperators.swift */,
				E0BEBBB4958B7F4D65A5DA54FF0580E7 /* Observable+Time.swift */,
				9BE0D1B70A2AD1DA432E686EAC99DB0D /* ObservableConvertibleType.swift */,
				30DFCE2B63D2C2FE3331E73B770B4903 /* ObservableType.swift */,
				5E64EE928569D9CE1F1B07ECF93FEA6D /* ObservableType+Extensions.swift */,
				0DBADAF4942134897BCBFC9D3F0ECCCE /* ObserveOn.swift */,
				29639B573EB1412C4230E3B09B9ECAC5 /* ObserveOnSerialDispatchQueue.swift */,
				E39BD822F4B90F9AAF1FA187CFD88D80 /* ObserverBase.swift */,
				E88037730944DBB5C828F0A95E996EA1 /* ObserverType.swift */,
				97627C4204F674A421353E2CC5C35C59 /* OperationQueueScheduler.swift */,
				0390599D2CE39A885EAF2242027BEDFB /* Platform.Darwin.swift */,
				F5F1CEA9B9E1814EFE1F235EC30A2E20 /* Platform.Linux.swift */,
				0C79970530D93F05F8B7C9A8203921AE /* PriorityQueue.swift */,
				516D56CA8911D20905D7832AE8C17587 /* Producer.swift */,
				9F11A7D0074CE30A7AB58FD1A7200979 /* PublishSubject.swift */,
				B8B1297039F6EA16D423A90A12D7CC06 /* Queue.swift */,
				A4FC7AAE283EB68E81E9D97FDF1162BB /* Range.swift */,
				99AB1D099C10F2E5620A6BDF34588975 /* Reactive.swift */,
				9ECCB50F74580AB2A9E02A3B96EF07BB /* RecursiveScheduler.swift */,
				8DA1E31F9BB5BC5A606A2C48ECE47B24 /* Reduce.swift */,
				5269C00D54CBA238331E7D259F465609 /* RefCount.swift */,
				586104488AC56629FFE01E4729C93D2F /* RefCountDisposable.swift */,
				E36A10AAB04A4E5683AE4B1269CB55E5 /* Repeat.swift */,
				5F16912A8FB1C45DBFADC2B5B479072A /* ReplaySubject.swift */,
				CDAAB3AB88BA20FDE9B79631F269019B /* RetryWhen.swift */,
				796281A7F1F3D29CE27096717B6AE3F7 /* Rx.swift */,
				2B983B555CBEC50516E21B9835EBA92E /* RxMutableBox.swift */,
				CFC8BCA7484913B73E111710A621095F /* Sample.swift */,
				C16C8AA6F97D21BFD0A3AF26373731E2 /* Scan.swift */,
				785EBC3F90F0A66D18749E6F62C511CD /* ScheduledDisposable.swift */,
				4EB9C7DEE1C140DE14C9A3D09E024BC3 /* ScheduledItem.swift */,
				5293B9C508D858D18F9BE98E4D8B1CC8 /* ScheduledItemType.swift */,
				E37AD316312C2037DAE0A3063683AA3A /* SchedulerServices+Emulation.swift */,
				F3B1490DA3282F84E441342FFF586BFB /* SchedulerType.swift */,
				610DB064B05FCBD4916354840E5F3BB9 /* Sequence.swift */,
				6349A034EDF8823A796F029B3FC91AB1 /* SerialDispatchQueueScheduler.swift */,
				769CCB9780B036CB1F097BC2E027FD0F /* SerialDisposable.swift */,
				477CA47455652DA6E23FF8C42DCD3247 /* ShareReplay1.swift */,
				CF8BF315C6E2458176C75F8D0F0C4B9B /* ShareReplay1WhileConnected.swift */,
				0F6F79C0E9CA7600FB215083C59C7A24 /* SingleAssignmentDisposable.swift */,
				A6BF6EC7286419E2A0093926F0D54024 /* SingleAsync.swift */,
				2E550FA6BA79CDA1CCCD9FCB9D6E4E6C /* Sink.swift */,
				87FCD9ED2C7E8DF83D4C84940FF4D5D5 /* Skip.swift */,
				CA37963CF786335E8A84A7085375C732 /* SkipUntil.swift */,
				1A72650E19D579EB5CDDC6E40B590B11 /* SkipWhile.swift */,
				00243578A2429FC5E1FFE03292FAFF64 /* StartWith.swift */,
				3B00D7B6E0CBFE12E1D5A6C30B939190 /* String+Rx.swift */,
				60C321E6B0BC2E19F7F38DD6F2C09E62 /* SubjectType.swift */,
				E3DC6CF6E770FCD8D53D32AF0F9DA126 /* SubscribeOn.swift */,
				0EF39FC951C6CC263EDFD7124E057FCF /* SubscriptionDisposable.swift */,
				50627C97E6A0FDF747368316C1A7E9B8 /* Switch.swift */,
				F9D1CEBFA68ED0016AF36A402C8AA348 /* SynchronizedDisposeType.swift */,
				0DF9CCC07A8F8899DAA3468E098F34B2 /* SynchronizedOnType.swift */,
				11C615CBD6201F948CE3830F3EFABFA3 /* SynchronizedSubscribeType.swift */,
				323235124BDF04A1A2262894B9B69BF0 /* SynchronizedUnsubscribeType.swift */,
				41CD03D4537993C97D5E596580296103 /* TailRecursiveSink.swift */,
				9B2526BF51A53AAF05BAC6CB090FE6EA /* Take.swift */,
				F8DBBA77CC1DEEE524C517B5F5ECFF34 /* TakeLast.swift */,
				0A746282E628E8F2A9EB17EE33CD0C91 /* TakeUntil.swift */,
				3B8B3247A709B4FD22813E354E88EC39 /* TakeWhile.swift */,
				B29D89D8E6B5E4D8F0779ED978A0A8C5 /* Throttle.swift */,
				F8D4D84407A974744557BF4FC86C0EA9 /* Timeout.swift */,
				6AE6BC71DAEFE73CEC12110AAF4933D0 /* Timer.swift */,
				32ECE316C2C08F2FBD9CD6146C162FE8 /* ToArray.swift */,
				90897DE0AF5AED02A7EE2AC32B3E4F3B /* Using.swift */,
				DE16A12DC1A9C64C2730087402ABA7F4 /* Variable.swift */,
				46529E285EEFBC21FADDCE1616A0D778 /* VirtualTimeConverterType.swift */,
				0A4169BB7B76EC937D94F6BEF9FB9E0B /* VirtualTimeScheduler.swift */,
				AAE171203123A28D26CC10698CA05898 /* Window.swift */,
				E451C04B736566F48C34167C04D48251 /* WithLatestFrom.swift */,
				AD7EED0AA031AA341A779500B334BD8A /* Zip.swift */,
				35DBF02092FEBD822B83924EB54C422A /* Zip+arity.swift */,
				9DCFB51A1C7EA0AC6AD367B4C3872DA1 /* Zip+Collection.swift */,
				566EEA78F64DE937CF81CB4ACFF3C9FF /* Support Files */,
			);
			path = RxSwift;
			sourceTree = "<group>";
		};
		2718159286D7B1848CD84BD06BEF7000 /* Products */ = {
			isa = PBXGroup;
			children = (
				C515BF10B01BF9C75CBF55CD65AF0D44 /* Pods_RxAppState_Example.framework */,
				B4A103F8A455ED84ADB95FD874814148 /* Pods_RxAppState_ExampleTests.framework */,
				F3ED3B2274FA33A97BAC8A18D49FC0BC /* RxAppState.framework */,
				B09114C459859B0DC1E6CA7BBC7C8AE7 /* RxCocoa.framework */,
				6D9A4EA13CEA36FFAE0E3CD983C4D4AB /* RxSwift.framework */,
			);
			name = Products;
			sourceTree = "<group>";
		};
		334DAC1571CC8691C96BF74DADAEAA74 /* Development Pods */ = {
			isa = PBXGroup;
			children = (
				4D6C2B3A836C8D20FC96DF76ECF528BC /* RxAppState */,
			);
			name = "Development Pods";
			sourceTree = "<group>";
		};
		38342E5D19B80B713478D58EA8F544A1 /* Pods-RxAppState_ExampleTests */ = {
			isa = PBXGroup;
			children = (
				F081C2F486E915AB769F216726D0FCD2 /* Info.plist */,
				6ECB3B99B6F6B9D64D1D49DC0C0B62F0 /* Pods-RxAppState_ExampleTests.modulemap */,
				01E41E022AE03A171BF309877466A1D2 /* Pods-RxAppState_ExampleTests-acknowledgements.markdown */,
				1F0662E61011FD495786A17E24E37F85 /* Pods-RxAppState_ExampleTests-acknowledgements.plist */,
				D6A243BAA67F8EF7A4F1716FC92F5622 /* Pods-RxAppState_ExampleTests-dummy.m */,
				7AD85F0AD93C4F08771C3D120EE9F60D /* Pods-RxAppState_ExampleTests-frameworks.sh */,
				19E2F085D51E7506427507F635BC5D8D /* Pods-RxAppState_ExampleTests-resources.sh */,
				52636F9B7F8392934D0AB7B54013F5CA /* Pods-RxAppState_ExampleTests-umbrella.h */,
				8A6A995EEEC1CF20025E9CC0D9130DA3 /* Pods-RxAppState_ExampleTests.debug.xcconfig */,
				BF5D17F3BDE0B320BB608C073FA6DFC1 /* Pods-RxAppState_ExampleTests.release.xcconfig */,
			);
			name = "Pods-RxAppState_ExampleTests";
			path = "Target Support Files/Pods-RxAppState_ExampleTests";
			sourceTree = "<group>";
		};
		4D6C2B3A836C8D20FC96DF76ECF528BC /* RxAppState */ = {
			isa = PBXGroup;
			children = (
				EE2535593FC23A548ECE303F8FBA2792 /* Pod */,
				7D4B3615328491A9B5F863FB3076BFD8 /* Support Files */,
			);
			name = RxAppState;
			path = ../..;
			sourceTree = "<group>";
		};
		566EEA78F64DE937CF81CB4ACFF3C9FF /* Support Files */ = {
			isa = PBXGroup;
			children = (
				2E3E5238F35763575B4EA04D71B648D1 /* Info.plist */,
				40B18BDB18A0F71D3408DC5B3D9CAB9C /* RxSwift.modulemap */,
				574D04700F1188B0D770FD0D7BE084D8 /* RxSwift.xcconfig */,
				275C278EB8ECC1D443F42A7648BE8554 /* RxSwift-dummy.m */,
				85B6BBFDBD71085797E59200F2F66563 /* RxSwift-prefix.pch */,
				2CA4CF3BFBE7871ADCF8FBBE747810FE /* RxSwift-umbrella.h */,
			);
			name = "Support Files";
			path = "../Target Support Files/RxSwift";
			sourceTree = "<group>";
		};
		6E6740521D897AAA4DF464FD341C2A1F /* Classes */ = {
			isa = PBXGroup;
			children = (
				71612CA08A523476307B3AC1981426A7 /* RxApplicationDelegateProxy.swift */,
				0FEA88D92C9948E8EFFB46F87A216568 /* UIApplication+Rx.swift */,
			);
			path = Classes;
			sourceTree = "<group>";
		};
		7D4B3615328491A9B5F863FB3076BFD8 /* Support Files */ = {
			isa = PBXGroup;
			children = (
				E2A88182405F5D57CD2BAAF824F100E6 /* Info.plist */,
				4A9F7CC392BD33472E630BBDE9A9556F /* RxAppState.modulemap */,
				D8F320FF0F70149EBDE15D2858799A4B /* RxAppState.xcconfig */,
				1B9ED520B3C057D5C2C0700EE8A3E8E5 /* RxAppState-dummy.m */,
				593BA659832D39BF3788117F2B2FD549 /* RxAppState-prefix.pch */,
				A56AC530019A138CCDB5F5F007504BA1 /* RxAppState-umbrella.h */,
			);
			name = "Support Files";
			path = "Example/Pods/Target Support Files/RxAppState";
			sourceTree = "<group>";
		};
		7DB346D0F39D3F0E887471402A8071AB = {
			isa = PBXGroup;
			children = (
				93A4A3777CF96A4AAC1D13BA6DCCEA73 /* Podfile */,
				334DAC1571CC8691C96BF74DADAEAA74 /* Development Pods */,
				E265089FB324163F97DD1AF30AD09129 /* Frameworks */,
				AC41D7925FEC15D56DCDA543A34214E1 /* Pods */,
				2718159286D7B1848CD84BD06BEF7000 /* Products */,
				95951A9584A6029832D8468CD3374E5F /* Targets Support Files */,
			);
			sourceTree = "<group>";
		};
		7E65E8502D541C2A0D06A97179B9389A /* iOS */ = {
			isa = PBXGroup;
			children = (
				38CA155B6DE23F43E98FAD1C485FA9CB /* Foundation.framework */,
			);
			name = iOS;
			sourceTree = "<group>";
		};
		886697A10836DB36CCA4A28826A6B14A /* RxCocoa */ = {
			isa = PBXGroup;
			children = (
				313763C6108D9C46316D32780D3A5ED1 /* _RX.h */,
				782FC7557C91148E434A34BB30E17340 /* _RX.m */,
				1C5D30C37343EEFCC746F2C0DAE0E218 /* _RXDelegateProxy.h */,
				5C3EDF144FD709E2DDA039349EE33AFE /* _RXDelegateProxy.m */,
				C0DDE7EC5814AA6C8E13CA02A487C60F /* _RXKVOObserver.h */,
				B2DA51A804997AC8E091499D75D9B949 /* _RXKVOObserver.m */,
				01DBF7C725D0BA477B3AA3A94377F2C9 /* _RXObjCRuntime.h */,
				EB09B4EEFE017AD8A7AA8A8C1F163812 /* _RXObjCRuntime.m */,
				CBD99D2D368A3A8AFE7C5DA7E99FA61F /* Bag.swift */,
				D7155FD418E3EC3A8C86E9E3BA0B79EF /* ControlEvent.swift */,
				500B41C5329236B01D0FEA05256B9F5B /* ControlEvent+Driver.swift */,
				1D0F791088E9C7CC17CC8E64A0BCF99D /* ControlProperty.swift */,
				34CAF15FDB134CCB47A9BE558BA936CE /* ControlProperty+Driver.swift */,
				13E02371A6891FF6803B48F80CEB4A26 /* ControlTarget.swift */,
				9E6D96B5553D499A43AC75B225DDA1B0 /* DelegateProxy.swift */,
				B109B815703349C9B6BB84A3259F9FD7 /* DelegateProxyType.swift */,
				7E5396250362A8B8FCE1C3628C7D789F /* DispatchQueue+Extensions.swift */,
				41C211BF6B589CAD8CA0808923658DA3 /* Driver.swift */,
				19DDBF45DE47B160F7AA4FDBEF06DACC /* Driver+Subscription.swift */,
				006A85CAF9C458F13EBCC787756720A2 /* InfiniteSequence.swift */,
				4D6C7D1B059B7CAD9ED94FDB26655FF4 /* ItemEvents.swift */,
				0949D3D804F8DA073BC481DA1ACA5DFE /* KVORepresentable.swift */,
				A45777551AC14459252CB963743F760D /* KVORepresentable+CoreGraphics.swift */,
				DC8CD3A95BB52F3F626088379FCBECE6 /* KVORepresentable+Swift.swift */,
				6AC09569D823CC48FED33FF4592029CF /* Logging.swift */,
				BC21BF5E703ACB95DC96961494CE91A1 /* NSLayoutConstraint+Rx.swift */,
				A54D6A8E2EA2035685149FA65AE9DE1E /* NSNotificationCenter+Rx.swift */,
				D740BC5E318263CF4C86F2FF57AAB534 /* NSObject+Rx.swift */,
				F47D6CBA7260571DF35B88A530815708 /* NSObject+Rx+KVORepresentable.swift */,
				83ECFEBCF63AD537C7DEAF180BC8E0E8 /* NSObject+Rx+RawRepresentable.swift */,
				0C4D8309F4A7F25A8EC6FE8843F5CCC0 /* NSTextStorage+Rx.swift */,
				3379A9C5DF632BB854582CE0439F9A48 /* Observable+Bind.swift */,
				F9680E698A96391123754AEF6500344A /* ObservableConvertibleType+Driver.swift */,
				F08D070993EE189DEDBE2E8283769ECA /* ObservableConvertibleType+SharedSequence.swift */,
				29B44F83E55B949CDDD1F0AFEAEC880E /* Platform.Darwin.swift */,
				FDB32327B68A41D415AC5BDAF953BD49 /* Platform.Linux.swift */,
				934C51BE545B2C1E082E7D38BE92D043 /* PriorityQueue.swift */,
				D14765FD8943F9837F5C8428CA03C7F7 /* Queue.swift */,
				87BC050FB87821C41A468209D2009104 /* RxCocoa.h */,
				E733411C01B6E1B1C9923630CA83DF0D /* RxCocoa.swift */,
				C895F323C80D99491E20AB3A88797A3B /* RxCocoaObjCRuntimeError+Extensions.swift */,
				9C2D178E75F7BE054DFB902ECC4E1A7A /* RxCocoaRuntime.h */,
				05154EFEAF12E5BBAE9E13E095EDFAEA /* RxCollectionViewDataSourceProxy.swift */,
				0261DA91C20FBC3AFF3A0D05B073CBA7 /* RxCollectionViewDataSourceType.swift */,
				B35A50095178D9C3BC723C286B94F534 /* RxCollectionViewDelegateProxy.swift */,
				BE6EDEF18E45893ED7529E82BE61D19F /* RxCollectionViewReactiveArrayDataSource.swift */,
				960737347ABB0497D5D165AF6F04383D /* RxPickerViewDelegateProxy.swift */,
				8A28F295BCB3239E3D8E97C8253DEF32 /* RxScrollViewDelegateProxy.swift */,
				3E36B0DA3408346FB92A93AB6C45E069 /* RxSearchBarDelegateProxy.swift */,
				2D3967211EDE74A259D45C68D0919CCD /* RxSearchControllerDelegateProxy.swift */,
				9F8D42C676712C383D2B710A1F35C6F7 /* RxTabBarDelegateProxy.swift */,
				1A6B4401BAE249952C98F64BBC95B2F2 /* RxTableViewDataSourceProxy.swift */,
				48E7453369B45B5ED73A948623A3B1CD /* RxTableViewDataSourceType.swift */,
				58BB980A41382A481029292D36611E1F /* RxTableViewDelegateProxy.swift */,
				6D25AAE822F5498D26DE6953DC295481 /* RxTableViewReactiveArrayDataSource.swift */,
				F4879DF6BE30A70D84B8CD0F3EB6F87C /* RxTarget.swift */,
				0A652EC57C21EEA7396AB93AEEBB70CC /* RxTextStorageDelegateProxy.swift */,
				D65D17F873F72D6B1E8794F5ACEAEB44 /* RxTextViewDelegateProxy.swift */,
				75ABE3C993505D8042AD462010472F26 /* SectionedViewDataSourceType.swift */,
				95BDAA537E0F690A0B8FED31611B5D85 /* SharedSequence.swift */,
				313873C00506CBE738D855EED5608303 /* SharedSequence+Operators.swift */,
				6FB449CBDFAE6FD7EE6029B5BEFBFE5E /* SharedSequence+Operators+arity.swift */,
				054F1DF36495EC9708AF0BFF1889B1B1 /* TextInput.swift */,
				BCD4BE4C69C97611CDD16209D2A26860 /* UIActivityIndicatorView+Rx.swift */,
				A2679310F5C1EFC93514C61E7D4946C9 /* UIAlertAction+Rx.swift */,
				5071B74B5041F60D8DAFC145DDADAB26 /* UIApplication+Rx.swift */,
				7B0EA98FA3B129968C423DB5EF0ABEF8 /* UIBarButtonItem+Rx.swift */,
				901947D2C0E18FFE2271B6FD7F73BB9A /* UIBindingObserver.swift */,
				CBE355A845BA6A27C05F9442D9F089A2 /* UIButton+Rx.swift */,
				B37CED7A1B33FD4AF9119A53F2C13769 /* UICollectionView+Rx.swift */,
				E474A1E0AB9BFBD84BC89E665507E060 /* UIControl+Rx.swift */,
				2FAD8B62333EE46C5A33F9FE50E5918A /* UIDatePicker+Rx.swift */,
				5329F8CBE02FC97E42D8E68A6440EDD3 /* UIGestureRecognizer+Rx.swift */,
				420ED71D6CB2021AB9A4176B03D0C320 /* UIImageView+Rx.swift */,
				92099190C99C0C391E3B475FA824CA7B /* UILabel+Rx.swift */,
				9CEFCBF2EC15CC86F7A0399EC348D23D /* UINavigationItem+Rx.swift */,
				AC38374D82B1743060DCD93295E41C3D /* UIPageControl+Rx.swift */,
				0B97480CAF8B38BAFCC58CA4C786FC9B /* UIPickerView+Rx.swift */,
				6379DC98FC6B0CAF284139D189FD8DA4 /* UIProgressView+Rx.swift */,
				C17B264E2D2E13B18D5DEFA475D436F4 /* UIRefreshControl+Rx.swift */,
				FCFB96B6EC2B0114D1FCE5362270E334 /* UIScrollView+Rx.swift */,
				CD056A186F36500A58F7BAB90D9785B0 /* UISearchBar+Rx.swift */,
				9613FBA8885E8CDF0C27E2941C96A0BB /* UISearchController+Rx.swift */,
				BE749C4F2DBA7A407D5B33D5DF514412 /* UISegmentedControl+Rx.swift */,
				98B128798CB6E65617AC3DA66FE5C6FC /* UISlider+Rx.swift */,
				02229AFE0B4BCF0FFE5A1F61A6A3E6E3 /* UIStepper+Rx.swift */,
				DF6A14B15E0BEB5A7B777FEB4AE1B914 /* UISwitch+Rx.swift */,
				55AFE841CAB03336F9EE30E219DB303F /* UITabBar+Rx.swift */,
				5F286BF9AEB10DD62CD1CF950796B015 /* UITabBarItem+Rx.swift */,
				2A1A0CB1F9C1205703FF5508B7DEEDC6 /* UITableView+Rx.swift */,
				4488DC730219AA10C54CA340A3D5E405 /* UITextField+Rx.swift */,
				CCDB67B12D350E3712C3713A5DDC3AC1 /* UITextView+Rx.swift */,
				EBFCF9BC4A552C0B77721F53808F4173 /* UIView+Rx.swift */,
				FAFF1EF43696A19F3C0BA1A4B9629DFD /* UIViewController+Rx.swift */,
				E73E7800B5D05C4608E7658D76BB09F6 /* URLSession+Rx.swift */,
				F16765FC78C53140C4109BCCE206E88C /* Variable+Driver.swift */,
				A550F2813AC8DAA63F881EBF2D00ADF1 /* Variable+SharedSequence.swift */,
				061C1447C88329782BD5055FEEE471C9 /* Support Files */,
			);
			path = RxCocoa;
			sourceTree = "<group>";
		};
		95951A9584A6029832D8468CD3374E5F /* Targets Support Files */ = {
			isa = PBXGroup;
			children = (
				BC3E8D03F1754050B84A2EA2D764C20D /* Pods-RxAppState_Example */,
				38342E5D19B80B713478D58EA8F544A1 /* Pods-RxAppState_ExampleTests */,
			);
			name = "Targets Support Files";
			sourceTree = "<group>";
		};
		AC41D7925FEC15D56DCDA543A34214E1 /* Pods */ = {
			isa = PBXGroup;
			children = (
				886697A10836DB36CCA4A28826A6B14A /* RxCocoa */,
				1580459C876DA0DEE54CC1EFEB5FD74D /* RxSwift */,
			);
			name = Pods;
			sourceTree = "<group>";
		};
		BC3E8D03F1754050B84A2EA2D764C20D /* Pods-RxAppState_Example */ = {
			isa = PBXGroup;
			children = (
				688022655975FB758D1535BFF621D1D7 /* Info.plist */,
				98CE4A7D8E6C6270C761C5C6B0E684CD /* Pods-RxAppState_Example.modulemap */,
				77279CF8ECCAAFDC3FE74A71291FCF49 /* Pods-RxAppState_Example-acknowledgements.markdown */,
				D87DF47D4341910AC1A117BF077696B0 /* Pods-RxAppState_Example-acknowledgements.plist */,
				D510042A1B428038C9AF07DABE9A8FBC /* Pods-RxAppState_Example-dummy.m */,
				36D9236130DF83ED5EE402850B4AE5CF /* Pods-RxAppState_Example-frameworks.sh */,
				4166C5BA4E347F784CC70D554C3BB20E /* Pods-RxAppState_Example-resources.sh */,
				8241CD6598238126A3B0DB1BCAF7D11F /* Pods-RxAppState_Example-umbrella.h */,
				2874E656D639F7D23E4FA5D00463A36A /* Pods-RxAppState_Example.debug.xcconfig */,
				8457A93BF1DC8E2AC9F630AF4323DCCF /* Pods-RxAppState_Example.release.xcconfig */,
			);
			name = "Pods-RxAppState_Example";
			path = "Target Support Files/Pods-RxAppState_Example";
			sourceTree = "<group>";
		};
		E265089FB324163F97DD1AF30AD09129 /* Frameworks */ = {
			isa = PBXGroup;
			children = (
				321A1AB72255D084EE352876F54E8785 /* RxCocoa.framework */,
				75A421CFB92FFE874F5B36575A783A22 /* RxSwift.framework */,
				7E65E8502D541C2A0D06A97179B9389A /* iOS */,
			);
			name = Frameworks;
			sourceTree = "<group>";
		};
		EE2535593FC23A548ECE303F8FBA2792 /* Pod */ = {
			isa = PBXGroup;
			children = (
				6E6740521D897AAA4DF464FD341C2A1F /* Classes */,
			);
			path = Pod;
			sourceTree = "<group>";
		};
/* End PBXGroup section */

/* Begin PBXHeadersBuildPhase section */
		75A445185ECC65EB17AECE7FC0971AC3 /* Headers */ = {
			isa = PBXHeadersBuildPhase;
			buildActionMask = 2147483647;
			files = (
				7621874D76E68626B4BC553AEE1A98D9 /* RxAppState-umbrella.h in Headers */,
			);
			runOnlyForDeploymentPostprocessing = 0;
		};
		C893AB9F1450162B7BD9AEA5BE38FEE4 /* Headers */ = {
			isa = PBXHeadersBuildPhase;
			buildActionMask = 2147483647;
			files = (
				238E68B3C4333C61123C727730980502 /* RxSwift-umbrella.h in Headers */,
			);
			runOnlyForDeploymentPostprocessing = 0;
		};
		CCA87B8E551A90326C336BCE33872C75 /* Headers */ = {
			isa = PBXHeadersBuildPhase;
			buildActionMask = 2147483647;
			files = (
				6819480F55222D64DABDB13BBDB89541 /* Pods-RxAppState_Example-umbrella.h in Headers */,
			);
			runOnlyForDeploymentPostprocessing = 0;
		};
		D82CCA9F53E47062BBCE36F324B1DE9C /* Headers */ = {
			isa = PBXHeadersBuildPhase;
			buildActionMask = 2147483647;
			files = (
				A7F29A58EF5FEFD5D6D89D832685C067 /* _RX.h in Headers */,
				7DF1BD4959192725598F770E9F2D2465 /* _RXDelegateProxy.h in Headers */,
				C7899EA77E3492A87130D8CF84B5EF18 /* _RXKVOObserver.h in Headers */,
				4D73B54249F05B1521DB49B1B9559C19 /* _RXObjCRuntime.h in Headers */,
				665D8C9397FA30E166428442C411501D /* RxCocoa-umbrella.h in Headers */,
				A07581BD7F0AD19CC7F9C0408BD14FDE /* RxCocoa.h in Headers */,
				1195EC639618A16AA0402D93C4F39208 /* RxCocoaRuntime.h in Headers */,
			);
			runOnlyForDeploymentPostprocessing = 0;
		};
		E7462DD7C5E48D7B8CE5817296D82B88 /* Headers */ = {
			isa = PBXHeadersBuildPhase;
			buildActionMask = 2147483647;
			files = (
				141AE53BF836ADEA8524D446342BDACF /* Pods-RxAppState_ExampleTests-umbrella.h in Headers */,
			);
			runOnlyForDeploymentPostprocessing = 0;
		};
/* End PBXHeadersBuildPhase section */

/* Begin PBXNativeTarget section */
		3C45CADA6836D68B3BD26E4F14FD56B6 /* RxAppState */ = {
			isa = PBXNativeTarget;
			buildConfigurationList = 344B67AFB25A59997A1B24B837F99DEF /* Build configuration list for PBXNativeTarget "RxAppState" */;
			buildPhases = (
				7EF0512DD871E3561E883BDD0AEB0E37 /* Sources */,
				6011E382602691D2ED886D77D0CD3C52 /* Frameworks */,
				75A445185ECC65EB17AECE7FC0971AC3 /* Headers */,
			);
			buildRules = (
			);
			dependencies = (
				8C07192F29D070BB2E90829BC7741EF2 /* PBXTargetDependency */,
				197833FC041CA300A1DE0F81FF2BC664 /* PBXTargetDependency */,
			);
			name = RxAppState;
			productName = RxAppState;
			productReference = F3ED3B2274FA33A97BAC8A18D49FC0BC /* RxAppState.framework */;
			productType = "com.apple.product-type.framework";
		};
		422CEB05F13D3E9D9C13157894C07DFB /* Pods-RxAppState_ExampleTests */ = {
			isa = PBXNativeTarget;
			buildConfigurationList = EE38209FC14BDEF00A3FD950BC17F67E /* Build configuration list for PBXNativeTarget "Pods-RxAppState_ExampleTests" */;
			buildPhases = (
				459323B1FC901C2914A9F15ED7C68FAE /* Sources */,
				FE26CA8CBB044D5FB232592079B0BCBA /* Frameworks */,
				E7462DD7C5E48D7B8CE5817296D82B88 /* Headers */,
			);
			buildRules = (
			);
			dependencies = (
			);
			name = "Pods-RxAppState_ExampleTests";
			productName = "Pods-RxAppState_ExampleTests";
			productReference = B4A103F8A455ED84ADB95FD874814148 /* Pods_RxAppState_ExampleTests.framework */;
			productType = "com.apple.product-type.framework";
		};
		C52CFD71707D98582F083FF776D38688 /* Pods-RxAppState_Example */ = {
			isa = PBXNativeTarget;
			buildConfigurationList = 2F8AD3A077129240D26E2C1848C68B3C /* Build configuration list for PBXNativeTarget "Pods-RxAppState_Example" */;
			buildPhases = (
				E66E85F369EA1B1313CD32E163B4E708 /* Sources */,
				54D539E635431431C4CE4C7ECA825226 /* Frameworks */,
				CCA87B8E551A90326C336BCE33872C75 /* Headers */,
			);
			buildRules = (
			);
			dependencies = (
				F38E0E76E3E40225E2B41DC31E1226FF /* PBXTargetDependency */,
				2EF948BC9A09CC21BB196A4287D1AAEF /* PBXTargetDependency */,
				BA0E675854441A6AD4838357D1599BA9 /* PBXTargetDependency */,
			);
			name = "Pods-RxAppState_Example";
			productName = "Pods-RxAppState_Example";
			productReference = C515BF10B01BF9C75CBF55CD65AF0D44 /* Pods_RxAppState_Example.framework */;
			productType = "com.apple.product-type.framework";
		};
		C68D4952BA9A4C9C3F26812D4326ECCC /* RxSwift */ = {
			isa = PBXNativeTarget;
			buildConfigurationList = A52735C3C9F8B2A4023651D0735E052F /* Build configuration list for PBXNativeTarget "RxSwift" */;
			buildPhases = (
				B4F7A38A5B55F934B8A615A2DFC0EA24 /* Sources */,
				D577B004CF06F7A37D4586D9AB9DEDAA /* Frameworks */,
				C893AB9F1450162B7BD9AEA5BE38FEE4 /* Headers */,
			);
			buildRules = (
			);
			dependencies = (
			);
			name = RxSwift;
			productName = RxSwift;
			productReference = 6D9A4EA13CEA36FFAE0E3CD983C4D4AB /* RxSwift.framework */;
			productType = "com.apple.product-type.framework";
		};
		F9DA05C8DDAAE99AC899DA790F1F4F74 /* RxCocoa */ = {
			isa = PBXNativeTarget;
			buildConfigurationList = BACEDD81CA03535FAF2F283C4DD0C476 /* Build configuration list for PBXNativeTarget "RxCocoa" */;
			buildPhases = (
				D5B4AAD4233CD6410240ACE40613EF4D /* Sources */,
				C74680C02BE84CEACE9C2EF3C6A9D2D0 /* Frameworks */,
				D82CCA9F53E47062BBCE36F324B1DE9C /* Headers */,
			);
			buildRules = (
			);
			dependencies = (
				4FDCE0528E74BE43E21A8EF0D6B604CE /* PBXTargetDependency */,
			);
			name = RxCocoa;
			productName = RxCocoa;
			productReference = B09114C459859B0DC1E6CA7BBC7C8AE7 /* RxCocoa.framework */;
			productType = "com.apple.product-type.framework";
		};
/* End PBXNativeTarget section */

/* Begin PBXProject section */
		D41D8CD98F00B204E9800998ECF8427E /* Project object */ = {
			isa = PBXProject;
			attributes = {
				LastSwiftUpdateCheck = 0730;
				LastUpgradeCheck = 0700;
			};
			buildConfigurationList = 2D8E8EC45A3A1A1D94AE762CB5028504 /* Build configuration list for PBXProject "Pods" */;
			compatibilityVersion = "Xcode 3.2";
			developmentRegion = English;
			hasScannedForEncodings = 0;
			knownRegions = (
				en,
			);
			mainGroup = 7DB346D0F39D3F0E887471402A8071AB;
			productRefGroup = 2718159286D7B1848CD84BD06BEF7000 /* Products */;
			projectDirPath = "";
			projectRoot = "";
			targets = (
				C52CFD71707D98582F083FF776D38688 /* Pods-RxAppState_Example */,
				422CEB05F13D3E9D9C13157894C07DFB /* Pods-RxAppState_ExampleTests */,
				3C45CADA6836D68B3BD26E4F14FD56B6 /* RxAppState */,
				F9DA05C8DDAAE99AC899DA790F1F4F74 /* RxCocoa */,
				C68D4952BA9A4C9C3F26812D4326ECCC /* RxSwift */,
			);
		};
/* End PBXProject section */

/* Begin PBXSourcesBuildPhase section */
		459323B1FC901C2914A9F15ED7C68FAE /* Sources */ = {
			isa = PBXSourcesBuildPhase;
			buildActionMask = 2147483647;
			files = (
				FC5DDD0164B865DA8288B134D567A551 /* Pods-RxAppState_ExampleTests-dummy.m in Sources */,
			);
			runOnlyForDeploymentPostprocessing = 0;
		};
		7EF0512DD871E3561E883BDD0AEB0E37 /* Sources */ = {
			isa = PBXSourcesBuildPhase;
			buildActionMask = 2147483647;
			files = (
				20A0FE9ABABAAA6A33D006F779109450 /* RxApplicationDelegateProxy.swift in Sources */,
				F107B37981C989BFD4BB61C2A97BB0C0 /* RxAppState-dummy.m in Sources */,
				E1E541751A56F2673FB8E1403C20A8FD /* UIApplication+Rx.swift in Sources */,
			);
			runOnlyForDeploymentPostprocessing = 0;
		};
		B4F7A38A5B55F934B8A615A2DFC0EA24 /* Sources */ = {
			isa = PBXSourcesBuildPhase;
			buildActionMask = 2147483647;
			files = (
				46B244EB713A9EDB6206E9849642B9CC /* AddRef.swift in Sources */,
				E9A77C5C2BAC32D380656005B5F2DC5F /* Amb.swift in Sources */,
				0D893CCD763B1629C8E8281D31252FE8 /* AnonymousDisposable.swift in Sources */,
				433F76E75C9547C8CD3A0BBF3DDAB6D9 /* AnonymousInvocable.swift in Sources */,
				A045FAC59CF056D303D38E508798A698 /* AnonymousObservable.swift in Sources */,
				54AEEC4DE34425ADCE697D81C9EE610B /* AnonymousObserver.swift in Sources */,
				C6E38D0C87A6CE50A78FE1175874C010 /* AnyObserver.swift in Sources */,
				0CE685AB877958DBF8F7CB1DFD61E095 /* AsyncLock.swift in Sources */,
				A9E0E4A6203AC4298A591310DEBC42A5 /* Bag+Rx.swift in Sources */,
				3D0D15476F4C05F61994A00BCC53A19D /* Bag.swift in Sources */,
				F088E5E321EBF4EBC24731903D136DC6 /* BehaviorSubject.swift in Sources */,
				3A380D5845C81D302495DE169032D939 /* BinaryDisposable.swift in Sources */,
				60A8B3440139F4CC74F3F10A2CA1620C /* BooleanDisposable.swift in Sources */,
				E3E4EA8068A0AE4D5E3EA95DC5F9DEBD /* Buffer.swift in Sources */,
				0686B6EE929037EADF4F903BAB79F76E /* Cancelable.swift in Sources */,
				648B80E5D5DAC220F685C34308A9FFB4 /* Catch.swift in Sources */,
				3F10DF32AAE517CE189C595D72BFF4FA /* CombineLatest+arity.swift in Sources */,
				35FD28EB8704A6632FD9D046588DD297 /* CombineLatest+Collection.swift in Sources */,
				722AC71AD927C76F1ACB4B725667D714 /* CombineLatest.swift in Sources */,
				32918A4E834A7E4C33F7D36F6664E750 /* CompositeDisposable.swift in Sources */,
				46F16E7E56E7F7BF8C6E118098E4D703 /* Concat.swift in Sources */,
				6E08B4E3EC5EB28AC11DE33FB0071EB3 /* ConcurrentDispatchQueueScheduler.swift in Sources */,
				9DEC3E5FB2B4EC5448D4ADC3334CCBF7 /* ConcurrentMainScheduler.swift in Sources */,
				71E58A42C78C39B34F93DBE96F0AB0B4 /* ConnectableObservable.swift in Sources */,
				E442344F37FE8B0C9AD1F63C51FAD0EB /* ConnectableObservableType.swift in Sources */,
				23F0F4BA20F000CB18846A02641C84C6 /* CurrentThreadScheduler.swift in Sources */,
				0DD38745D5E77ADE0640A40468C96115 /* Debug.swift in Sources */,
				F8C4AAC8EC7316A3A83F23A4F0750296 /* Debunce.swift in Sources */,
				0F898B34AAFA095E8E89A14B3B2A142F /* Deferred.swift in Sources */,
				CEEEDAEF8BB9F91FF30D10BABDEB62B5 /* Delay.swift in Sources */,
				BDC4D97C23FF1B130E2E9A8189A874A0 /* DelaySubscription.swift in Sources */,
				4174F3CDBC829E06784A53E3DCDEA1BA /* DispatchQueue+Extensions.swift in Sources */,
				1CD990AC231669261744FC18CE5713B6 /* DispatchQueueConfiguration.swift in Sources */,
				47069DD82DFA55A76F405E99FC6A975F /* Disposable.swift in Sources */,
				3FF03AD64BDB4BBFB309496CEB12AEA9 /* Disposables.swift in Sources */,
				59756A8D24FD045272D7F9FA4BEE77AE /* DisposeBag.swift in Sources */,
				64D4640663AF18B216C43CE3B1CED1DF /* DisposeBase.swift in Sources */,
				5CF4A7FDADBB451F4180007BC003F0BE /* DistinctUntilChanged.swift in Sources */,
				6B4A4D3811DBD9A83555A1BE6F701D82 /* Do.swift in Sources */,
				0BB62F8D16FEE1CC564B629DF85D813F /* ElementAt.swift in Sources */,
				567283D47C9C7A9BB06F80AFA7645FD4 /* Empty.swift in Sources */,
				89A94BDFE78B31A76E245617F961F9BB /* Error.swift in Sources */,
				D2EC8D1BA77CDD77283FB108E0D9573A /* Errors.swift in Sources */,
				4B34A783653F05702DB5000F209DD3AD /* Event.swift in Sources */,
				F8166B1BE7BD4D57C283CE825D6E76FA /* Filter.swift in Sources */,
				7C074334A61F2C50066F1F5A3339AB33 /* Generate.swift in Sources */,
				FE57A9C16F7B0448C657B20981B4BFD2 /* HistoricalScheduler.swift in Sources */,
				955158CEACDD87C2920658057F24F437 /* HistoricalSchedulerTimeConverter.swift in Sources */,
				EA7CD1D3684FF764210C8021F7D9CCDE /* ImmediateScheduler.swift in Sources */,
				646B5EB17C534BDA0EE8D3C4D05B8AB1 /* ImmediateSchedulerType.swift in Sources */,
				FBF29BC30A608A2575B5583A26BF2C68 /* InfiniteSequence.swift in Sources */,
				5C9FE6596C82A948CC6668AA7D902A85 /* InvocableScheduledItem.swift in Sources */,
				CABBEB3E9C284A5D7848004EBC87D935 /* InvocableType.swift in Sources */,
				11B01D717C5EEF2E404A6C77E329FF60 /* Just.swift in Sources */,
				D49B2412C09CBC581054909061130A8E /* Lock.swift in Sources */,
				4F1D81DA9684303C6828A6A344C6FD65 /* LockOwnerType.swift in Sources */,
				DDAAB7F586AA54AD40767F8E3CAE35CA /* MainScheduler.swift in Sources */,
				46B1BC201197CE538BF0BEE7E0F164EA /* Map.swift in Sources */,
				36A9B2B33DA8C7A388FD53A54F6BDF8A /* Merge.swift in Sources */,
				A599CC1267D6F90EBA998ABE6510703B /* Multicast.swift in Sources */,
				9649FBF487917A3F19A4B77EE2BD2B59 /* Never.swift in Sources */,
				12F7F82EDAC9228815F867D94655242D /* NopDisposable.swift in Sources */,
				FC3E1E57DC4F086D58C6AA384ED4CE42 /* Observable+Aggregate.swift in Sources */,
				1BB5B32F07FE1FFBF9AB8E50AEEB77B9 /* Observable+Binding.swift in Sources */,
				E9D679B2861CD6857B734DDBBE27FA9B /* Observable+Concurrency.swift in Sources */,
				673FFA0EB08ABBDC131209A54D9D5F11 /* Observable+Creation.swift in Sources */,
				34789D3A13593EA2BB705B8FD00899A6 /* Observable+Debug.swift in Sources */,
				E709EFCBD450885435461194FDE2C8D0 /* Observable+Multiple.swift in Sources */,
				FFB2B079F56F707E3281FBC28A39B059 /* Observable+Single.swift in Sources */,
				B966E1CABE5BDFC1E2B5D29BB651FCDB /* Observable+StandardSequenceOperators.swift in Sources */,
				05A5FF2B9667532EDC679A9CAB48DA3A /* Observable+Time.swift in Sources */,
				7B63F0E4AC92324473667AB69F99259C /* Observable.swift in Sources */,
				E8ABB014D619B2DA1981F5BA20CAB9AB /* ObservableConvertibleType.swift in Sources */,
				AC14995558E698FB4CDDE577C18A5130 /* ObservableType+Extensions.swift in Sources */,
				451E50B71DC37980824C47B1CF508F56 /* ObservableType.swift in Sources */,
				77874E6E5D0A0B7619CEEDFEE8AA1D9D /* ObserveOn.swift in Sources */,
				B3F54A67EB034A73AD267A011362FA1C /* ObserveOnSerialDispatchQueue.swift in Sources */,
				F27A4991C79FFACA9720CDC5EFAE03E7 /* ObserverBase.swift in Sources */,
				917462F906D0F444CEFB2649FE1F44B1 /* ObserverType.swift in Sources */,
				185F3C9600D25C6CE318937831E23ACD /* OperationQueueScheduler.swift in Sources */,
				A30283EE5A96A67C0561EB64854B457D /* Platform.Darwin.swift in Sources */,
				DC23D94A7F97AE55E9C8C93B77D1C74B /* Platform.Linux.swift in Sources */,
				2E35C30F768F95E618D86D423C220F01 /* PriorityQueue.swift in Sources */,
				5307ACE6DFE9A539C80FCCB22026DE92 /* Producer.swift in Sources */,
				D458B230C6C291F4BDD33A1545348479 /* PublishSubject.swift in Sources */,
				1DEA1D53173E9CA6A74C5C447ADFC175 /* Queue.swift in Sources */,
				9AB23E172E97FEDA76874D8A766225C2 /* Range.swift in Sources */,
				C0424D14DA1075243F747C69C10D1BFD /* Reactive.swift in Sources */,
				AEA809009438AF12BF01D6AA36E4707D /* RecursiveScheduler.swift in Sources */,
				48039FAA26536F9657C81F4242358026 /* Reduce.swift in Sources */,
				324ED9ACD105B89112F372BDA5FF640C /* RefCount.swift in Sources */,
				93BFD7ADBD2B99A124655BE5A5FC1567 /* RefCountDisposable.swift in Sources */,
				515C0C314FEF34A7C905068543DD91DD /* Repeat.swift in Sources */,
				5313427A68728CA79F7EF2002C49495B /* ReplaySubject.swift in Sources */,
				7432703A8EBC3BD3532CADBEEBCFD0D1 /* RetryWhen.swift in Sources */,
				A45B54B240CB08C0F20580D7169B3D30 /* Rx.swift in Sources */,
				C83A8E042F8285562B0E68EEC9F54C95 /* RxMutableBox.swift in Sources */,
				4EDACB5128F76ABE5150DEDA6D629290 /* RxSwift-dummy.m in Sources */,
				05F797515B2C96835993D2CC233F3C71 /* Sample.swift in Sources */,
				0BA04A345AC799B6920D890A71602F5F /* Scan.swift in Sources */,
				9219A1554A3452A1A04D1593FC844B1B /* ScheduledDisposable.swift in Sources */,
				F7C398FFAA6EDCF135415F7992A65A63 /* ScheduledItem.swift in Sources */,
				E98A430F9F5DAEAB3645E0FC364A40F5 /* ScheduledItemType.swift in Sources */,
				B1E7E0FE7BD6FE2B734274E9FFE2D948 /* SchedulerServices+Emulation.swift in Sources */,
				5214A6EC4331509209153781971A3C98 /* SchedulerType.swift in Sources */,
				AB664D209014C5BC0392208BBC2F1DD7 /* Sequence.swift in Sources */,
				2788B68FF2584FB824DA6A0DC07B4B23 /* SerialDispatchQueueScheduler.swift in Sources */,
				059D4211DB07369501E4DAE78D3AE1F2 /* SerialDisposable.swift in Sources */,
				BC85D8116FD656FE032DDD13A479956E /* ShareReplay1.swift in Sources */,
				8454876B5AD4EF3F6CB80A67A6431205 /* ShareReplay1WhileConnected.swift in Sources */,
				211DAD6C9E6A464B3FF5806CD7807474 /* SingleAssignmentDisposable.swift in Sources */,
				DCDFF0C01C1C915CC5AC0792B0EFC430 /* SingleAsync.swift in Sources */,
				8DA0FBC6316DF7D98C4DBC09743BE1DD /* Sink.swift in Sources */,
				F50D4C5DE1D0FBA9F9F66119B30A22E1 /* Skip.swift in Sources */,
				3FBC17780C31708782B680A6A5FB607D /* SkipUntil.swift in Sources */,
				07F820C5008307AD86992894C77C8F68 /* SkipWhile.swift in Sources */,
				08D589396AD1F8D9E97F6DFC80F813D4 /* StartWith.swift in Sources */,
				DC9BD2DCF5F7AD4396F96D60566EBD58 /* String+Rx.swift in Sources */,
				B6E382D450888D987B2C87007590DA29 /* SubjectType.swift in Sources */,
				D0485E4AA1E76C9CD47FBABA62ABAD4F /* SubscribeOn.swift in Sources */,
				A4A4EA32F63BA06B7348264D1399886A /* SubscriptionDisposable.swift in Sources */,
				5583F0AB00A0B70B58805EC9D29AEB5A /* Switch.swift in Sources */,
				924429F8389ACD370A446BCBE9106055 /* SynchronizedDisposeType.swift in Sources */,
				924C54EF69687453D76DB52C479D938F /* SynchronizedOnType.swift in Sources */,
				F51BE5E1F3E52EDCC7FFDB512E7629D9 /* SynchronizedSubscribeType.swift in Sources */,
				126EA414CC6CB45BB9BB63767B26BAA9 /* SynchronizedUnsubscribeType.swift in Sources */,
				92B1F54C978A25DA9D51EBA2520488FF /* TailRecursiveSink.swift in Sources */,
				36537EB70CD387F370A2580D95CDD969 /* Take.swift in Sources */,
				91D77D0E1FE9FC8D14ACC95BF0808E13 /* TakeLast.swift in Sources */,
				E88CB3F7DA3E1213F523D721AE308A75 /* TakeUntil.swift in Sources */,
				36705D880860F2E7864226CC77AC8FC9 /* TakeWhile.swift in Sources */,
				C5AC374C69D1C0B9E08FC7AD65DCF397 /* Throttle.swift in Sources */,
				629FDF55D62BB9705ACE2A4F7FBE98AB /* Timeout.swift in Sources */,
				20B9DECE95EAD09F5FE42195310273E1 /* Timer.swift in Sources */,
				EA47666ED3C1A08670BF9AA61F316D34 /* ToArray.swift in Sources */,
				64A7DA531F7D6BC6E8A764E0FFEB018D /* Using.swift in Sources */,
				5FD99D5C092C86C93F8563E40F03BE53 /* Variable.swift in Sources */,
				DB480039F1D53AB0DB65832A31C00262 /* VirtualTimeConverterType.swift in Sources */,
				D9E5307F9FE0E1B427682EC9D6E77987 /* VirtualTimeScheduler.swift in Sources */,
				64DB9F2ABD02AC9B33AB6ED1CA11B686 /* Window.swift in Sources */,
				1D349E6F039CD6A9352BCAEDF2E0A5A3 /* WithLatestFrom.swift in Sources */,
				CBE4EDD0765B127B98D2511E5A0A092E /* Zip+arity.swift in Sources */,
				33D32C72AA71B9F4FEF3B8468C2F71AE /* Zip+Collection.swift in Sources */,
				E2771E26B0900FE8AB561D275620F4C8 /* Zip.swift in Sources */,
			);
			runOnlyForDeploymentPostprocessing = 0;
		};
		D5B4AAD4233CD6410240ACE40613EF4D /* Sources */ = {
			isa = PBXSourcesBuildPhase;
			buildActionMask = 2147483647;
			files = (
				9A8B01C0928A7865750BF7E7CCC68E37 /* _RX.m in Sources */,
				C1E373981092093605E83F62A4B14A27 /* _RXDelegateProxy.m in Sources */,
				33197D4D4F0EFD9F64456EA96DFB3B97 /* _RXKVOObserver.m in Sources */,
				5CB6D9F86537D2A9ED4D3941F927E2C4 /* _RXObjCRuntime.m in Sources */,
				F63B73AF828E1AD06966F62B89BAE33A /* Bag.swift in Sources */,
				71CBE7225926AC7568E463DF8B0B338A /* ControlEvent+Driver.swift in Sources */,
				5BAB1DBD532DB42B145807A47B52DC40 /* ControlEvent.swift in Sources */,
				61EB951F108DC0F87B02B880BF7AA6F2 /* ControlProperty+Driver.swift in Sources */,
				BE233AC03D241822E22AF47CD0945C1A /* ControlProperty.swift in Sources */,
				C1A6A0BB2FF124EE24C8A5DFC0E6CBA2 /* ControlTarget.swift in Sources */,
				D473476866722967CEA270313F8B34FE /* DelegateProxy.swift in Sources */,
				A8005B4D8A2C0FC857A8AF4097F5769B /* DelegateProxyType.swift in Sources */,
				E1A3665BC1A17B759950ABB06870D960 /* DispatchQueue+Extensions.swift in Sources */,
				2EC3A153B48BBADC60376AACB2FAF6D6 /* Driver+Subscription.swift in Sources */,
				2D5873710B5E4BD75508F2AFE233C90B /* Driver.swift in Sources */,
				3738CCB3C1664FC50219D5970AF08566 /* InfiniteSequence.swift in Sources */,
				9F86E7E11BFB82E162031156EEDD42D0 /* ItemEvents.swift in Sources */,
				7D55DE7A1519CFF7F51725B4E06854B5 /* KVORepresentable+CoreGraphics.swift in Sources */,
				81F644DD0B311B2A3DDBB30B11C27FD0 /* KVORepresentable+Swift.swift in Sources */,
				5E708515228113BE52698951F82AD2E4 /* KVORepresentable.swift in Sources */,
				B72E20B3A4814CE00BE202AA953AEF5C /* Logging.swift in Sources */,
				EBDA257399E1F15ACACBD3A08F9727E8 /* NSLayoutConstraint+Rx.swift in Sources */,
				51B6F657F498315B5F17E80D1F794D34 /* NSNotificationCenter+Rx.swift in Sources */,
				D94F34D77E0AE4577150574978915FD8 /* NSObject+Rx+KVORepresentable.swift in Sources */,
				876F70A1B93505C5C6EACE81E7C9B503 /* NSObject+Rx+RawRepresentable.swift in Sources */,
				A572AC1C80700D7D0B394157592389D7 /* NSObject+Rx.swift in Sources */,
				3ECBCF2209B854189AFCD2F709BB9700 /* NSTextStorage+Rx.swift in Sources */,
				9138BD5EC512F82A003A40709BD264E6 /* Observable+Bind.swift in Sources */,
				F0DF10080CD738FA6AF86755ADF050C2 /* ObservableConvertibleType+Driver.swift in Sources */,
				E6B705B934C6B220DFD4ADFBB0E2B98A /* ObservableConvertibleType+SharedSequence.swift in Sources */,
				00CF3C010AF32A34BB74F9A23C053962 /* Platform.Darwin.swift in Sources */,
				A93EF83D8DD8496375F49887066CC997 /* Platform.Linux.swift in Sources */,
				98C3CED0AD72907A92682E9A99512022 /* PriorityQueue.swift in Sources */,
				956D11BFA2D4D3D106AB74F57BD83D0A /* Queue.swift in Sources */,
				3FC98E1F95461E0B3685602F997F8AC8 /* RxCocoa-dummy.m in Sources */,
				1725EF280F957FDB9AD6F04F90187F79 /* RxCocoa.swift in Sources */,
				C7E42787E897386EA541C99C854DF028 /* RxCocoaObjCRuntimeError+Extensions.swift in Sources */,
				EDC861DABA51BB571B9A06F42A4BBDB1 /* RxCollectionViewDataSourceProxy.swift in Sources */,
				66E1721092000B247761F10ABCEBC2FB /* RxCollectionViewDataSourceType.swift in Sources */,
				DBF2DF06359B8016EEEE9FDA41981661 /* RxCollectionViewDelegateProxy.swift in Sources */,
				26B15315910711FE28456049E49CE9BC /* RxCollectionViewReactiveArrayDataSource.swift in Sources */,
				27042D16420F268A989A14C1CF9F6FBB /* RxPickerViewDelegateProxy.swift in Sources */,
				767C806C2B404AA7590F9B11BE34E507 /* RxScrollViewDelegateProxy.swift in Sources */,
				D32396DD9E458F6E7AA573FDFE47B7B9 /* RxSearchBarDelegateProxy.swift in Sources */,
				D37B83AADB1F474760DCA95FE945D368 /* RxSearchControllerDelegateProxy.swift in Sources */,
				46628D8576CC5A441EBE605B4BBB19B8 /* RxTabBarDelegateProxy.swift in Sources */,
				7BF481AAA7A100F9793E138AED2AB5A6 /* RxTableViewDataSourceProxy.swift in Sources */,
				CA68BD007191B37E9231FCCE4E49C31C /* RxTableViewDataSourceType.swift in Sources */,
				B7921CC7E4766C8C50B681AE157251B6 /* RxTableViewDelegateProxy.swift in Sources */,
				A09E92459371BA8AA864AA539B72A809 /* RxTableViewReactiveArrayDataSource.swift in Sources */,
				186C53A3A7072F7654DF03C0DF1B1220 /* RxTarget.swift in Sources */,
				AA14909C1FB04FC40DD96360BD47C20F /* RxTextStorageDelegateProxy.swift in Sources */,
				25495B87A17257082E1641041DCC5908 /* RxTextViewDelegateProxy.swift in Sources */,
				0416A0BBB949EF45426473B37DDBEC1D /* SectionedViewDataSourceType.swift in Sources */,
				EF78D5D2F597C6010AA65C224A59650B /* SharedSequence+Operators+arity.swift in Sources */,
				398F21B3618689E0820674BDA857508F /* SharedSequence+Operators.swift in Sources */,
				4DD11F00676E5E42DD96D67813EF8013 /* SharedSequence.swift in Sources */,
				7EF6E0636C6CDB07B8EE5693C55E6B54 /* TextInput.swift in Sources */,
				5F01243672ED63176DF26644B5E4F882 /* UIActivityIndicatorView+Rx.swift in Sources */,
				2CB3CECDBE075329510D29D7EA86B5A5 /* UIAlertAction+Rx.swift in Sources */,
				E046D1BA3CCBEDDA54C4A9C883482190 /* UIApplication+Rx.swift in Sources */,
				D3B8D62CC52CFB95C7079FC939D6A233 /* UIBarButtonItem+Rx.swift in Sources */,
				3622CC6A5C97713AC0DEB58D888ED7B9 /* UIBindingObserver.swift in Sources */,
				136D170310268CC07E9A055475F5198E /* UIButton+Rx.swift in Sources */,
				938C6520AC2236C8B59709742E64F0CC /* UICollectionView+Rx.swift in Sources */,
				19FF3E6FFB5CA72D4C07D21E56D8D720 /* UIControl+Rx.swift in Sources */,
				7246F3E3FD741CA6D5974CACCE25D132 /* UIDatePicker+Rx.swift in Sources */,
				FBBB71D9D97C4E0A356E8BE7A01FCFE6 /* UIGestureRecognizer+Rx.swift in Sources */,
				C860C26164067423DA388D4C6C5A5E6D /* UIImageView+Rx.swift in Sources */,
				67C8BEF3047D2AE74CD237128A028358 /* UILabel+Rx.swift in Sources */,
				23E33254BB3FE4E19560DB1C3875D060 /* UINavigationItem+Rx.swift in Sources */,
				60638BA961BF4D0C6461D2BBD4E34E0C /* UIPageControl+Rx.swift in Sources */,
				22DD336D5A4780F15D46C67CDFE531BD /* UIPickerView+Rx.swift in Sources */,
				A5E79D097371EB8FF099CAD8C2F4833F /* UIProgressView+Rx.swift in Sources */,
				69D435CD91B829D7359717E33C360A4E /* UIRefreshControl+Rx.swift in Sources */,
				2D87CBF2271CB46E083D9AD82DDE51DC /* UIScrollView+Rx.swift in Sources */,
				5AD52CAF3F559EAB92FA094A30009DF6 /* UISearchBar+Rx.swift in Sources */,
				61AAC0B0E89C297841EB04A4C46841D9 /* UISearchController+Rx.swift in Sources */,
				6731DC8A55643DD2FC1838FC4DCC5C21 /* UISegmentedControl+Rx.swift in Sources */,
				96978A2C0BCA6683A5E2F599EDEA9F53 /* UISlider+Rx.swift in Sources */,
				9C2D229C1F7E1A4DDB33E159CE24B706 /* UIStepper+Rx.swift in Sources */,
				D6F2AE48B786221E1772507B88E24D40 /* UISwitch+Rx.swift in Sources */,
				CD34052B9A8B47DF24C00AC7926FEA4C /* UITabBar+Rx.swift in Sources */,
				B62090C47646412FA97A48413F27DD90 /* UITabBarItem+Rx.swift in Sources */,
				4E1ACC5CD86F2E692C78AB8B84B771A6 /* UITableView+Rx.swift in Sources */,
				7591184CA3F1AA341C13B5D1EA770C54 /* UITextField+Rx.swift in Sources */,
				602640BFAED5BE0576D7B6B095407416 /* UITextView+Rx.swift in Sources */,
				03CC4921387D9E206AE798E0091E89DA /* UIView+Rx.swift in Sources */,
				0FC6C20195B718DB7F75F01F837C159A /* UIViewController+Rx.swift in Sources */,
				24AA0FA8E5078A9241C5D74C4FADC9D1 /* URLSession+Rx.swift in Sources */,
				A3796D4F21CB8C0CE977DA9299543EAA /* Variable+Driver.swift in Sources */,
				069D5267490ACE8F8A3CB3FD23D678B9 /* Variable+SharedSequence.swift in Sources */,
			);
			runOnlyForDeploymentPostprocessing = 0;
		};
		E66E85F369EA1B1313CD32E163B4E708 /* Sources */ = {
			isa = PBXSourcesBuildPhase;
			buildActionMask = 2147483647;
			files = (
				EBD64400F804A37EF4D23B065099FA76 /* Pods-RxAppState_Example-dummy.m in Sources */,
			);
			runOnlyForDeploymentPostprocessing = 0;
		};
/* End PBXSourcesBuildPhase section */

/* Begin PBXTargetDependency section */
		197833FC041CA300A1DE0F81FF2BC664 /* PBXTargetDependency */ = {
			isa = PBXTargetDependency;
			name = RxSwift;
			target = C68D4952BA9A4C9C3F26812D4326ECCC /* RxSwift */;
			targetProxy = 428152F70B69D2090927F86B9B73DB15 /* PBXContainerItemProxy */;
		};
		2EF948BC9A09CC21BB196A4287D1AAEF /* PBXTargetDependency */ = {
			isa = PBXTargetDependency;
			name = RxCocoa;
			target = F9DA05C8DDAAE99AC899DA790F1F4F74 /* RxCocoa */;
			targetProxy = 85B7AB5562859F83F2F676CCE8048A37 /* PBXContainerItemProxy */;
		};
		4FDCE0528E74BE43E21A8EF0D6B604CE /* PBXTargetDependency */ = {
			isa = PBXTargetDependency;
			name = RxSwift;
			target = C68D4952BA9A4C9C3F26812D4326ECCC /* RxSwift */;
			targetProxy = D98FD4A36E66AFC6E5DE26A5E4073FEA /* PBXContainerItemProxy */;
		};
		8C07192F29D070BB2E90829BC7741EF2 /* PBXTargetDependency */ = {
			isa = PBXTargetDependency;
			name = RxCocoa;
			target = F9DA05C8DDAAE99AC899DA790F1F4F74 /* RxCocoa */;
			targetProxy = 38FB327AED5C5FDA0CCCE2CE03B152A2 /* PBXContainerItemProxy */;
		};
		BA0E675854441A6AD4838357D1599BA9 /* PBXTargetDependency */ = {
			isa = PBXTargetDependency;
			name = RxSwift;
			target = C68D4952BA9A4C9C3F26812D4326ECCC /* RxSwift */;
			targetProxy = 6A11EA450D74736AA2B8A49099F4D591 /* PBXContainerItemProxy */;
		};
		F38E0E76E3E40225E2B41DC31E1226FF /* PBXTargetDependency */ = {
			isa = PBXTargetDependency;
			name = RxAppState;
			target = 3C45CADA6836D68B3BD26E4F14FD56B6 /* RxAppState */;
			targetProxy = 19EBA2E44FFFD362DE387AF06CFA5A72 /* PBXContainerItemProxy */;
		};
/* End PBXTargetDependency section */

/* Begin XCBuildConfiguration section */
<<<<<<< HEAD
		00A872AF6E51AF714F52728C398C496B /* Debug */ = {
			isa = XCBuildConfiguration;
			baseConfigurationReference = 3C44E99586372CBDCDB51BC12E503B54 /* RxSwift.xcconfig */;
=======
		015A368F878AC3E2CEAE21DDE8026304 /* Debug */ = {
			isa = XCBuildConfiguration;
			buildSettings = {
				ALWAYS_SEARCH_USER_PATHS = NO;
				CLANG_ANALYZER_NONNULL = YES;
				CLANG_CXX_LANGUAGE_STANDARD = "gnu++0x";
				CLANG_CXX_LIBRARY = "libc++";
				CLANG_ENABLE_MODULES = YES;
				CLANG_ENABLE_OBJC_ARC = YES;
				CLANG_WARN_BOOL_CONVERSION = YES;
				CLANG_WARN_CONSTANT_CONVERSION = YES;
				CLANG_WARN_DIRECT_OBJC_ISA_USAGE = YES;
				CLANG_WARN_EMPTY_BODY = YES;
				CLANG_WARN_ENUM_CONVERSION = YES;
				CLANG_WARN_INT_CONVERSION = YES;
				CLANG_WARN_OBJC_ROOT_CLASS = YES;
				CLANG_WARN_UNREACHABLE_CODE = YES;
				CLANG_WARN__DUPLICATE_METHOD_MATCH = YES;
				CODE_SIGNING_REQUIRED = NO;
				COPY_PHASE_STRIP = NO;
				ENABLE_TESTABILITY = YES;
				GCC_C_LANGUAGE_STANDARD = gnu99;
				GCC_DYNAMIC_NO_PIC = NO;
				GCC_OPTIMIZATION_LEVEL = 0;
				GCC_PREPROCESSOR_DEFINITIONS = (
					"POD_CONFIGURATION_DEBUG=1",
					"DEBUG=1",
					"$(inherited)",
				);
				GCC_SYMBOLS_PRIVATE_EXTERN = NO;
				GCC_WARN_64_TO_32_BIT_CONVERSION = YES;
				GCC_WARN_ABOUT_RETURN_TYPE = YES;
				GCC_WARN_UNDECLARED_SELECTOR = YES;
				GCC_WARN_UNINITIALIZED_AUTOS = YES;
				GCC_WARN_UNUSED_FUNCTION = YES;
				GCC_WARN_UNUSED_VARIABLE = YES;
				IPHONEOS_DEPLOYMENT_TARGET = 8.0;
				ONLY_ACTIVE_ARCH = YES;
				PROVISIONING_PROFILE_SPECIFIER = NO_SIGNING/;
				STRIP_INSTALLED_PRODUCT = NO;
				SYMROOT = "${SRCROOT}/../build";
			};
			name = Debug;
		};
		233DD8DB9588BDDB4BD286A69F985659 /* Release */ = {
			isa = XCBuildConfiguration;
			baseConfigurationReference = 8457A93BF1DC8E2AC9F630AF4323DCCF /* Pods-RxAppState_Example.release.xcconfig */;
			buildSettings = {
				"CODE_SIGN_IDENTITY[sdk=appletvos*]" = "";
				"CODE_SIGN_IDENTITY[sdk=iphoneos*]" = "";
				"CODE_SIGN_IDENTITY[sdk=watchos*]" = "";
				CURRENT_PROJECT_VERSION = 1;
				DEBUG_INFORMATION_FORMAT = "dwarf-with-dsym";
				DEFINES_MODULE = YES;
				DYLIB_COMPATIBILITY_VERSION = 1;
				DYLIB_CURRENT_VERSION = 1;
				DYLIB_INSTALL_NAME_BASE = "@rpath";
				ENABLE_STRICT_OBJC_MSGSEND = YES;
				GCC_NO_COMMON_BLOCKS = YES;
				INFOPLIST_FILE = "Target Support Files/Pods-RxAppState_Example/Info.plist";
				INSTALL_PATH = "$(LOCAL_LIBRARY_DIR)/Frameworks";
				IPHONEOS_DEPLOYMENT_TARGET = 8.0;
				LD_RUNPATH_SEARCH_PATHS = "$(inherited) @executable_path/Frameworks @loader_path/Frameworks";
				MACH_O_TYPE = staticlib;
				MODULEMAP_FILE = "Target Support Files/Pods-RxAppState_Example/Pods-RxAppState_Example.modulemap";
				MTL_ENABLE_DEBUG_INFO = NO;
				OTHER_LDFLAGS = "";
				OTHER_LIBTOOLFLAGS = "";
				PODS_ROOT = "$(SRCROOT)";
				PRODUCT_BUNDLE_IDENTIFIER = "org.cocoapods.${PRODUCT_NAME:rfc1034identifier}";
				PRODUCT_NAME = Pods_RxAppState_Example;
				SDKROOT = iphoneos;
				SKIP_INSTALL = YES;
				SWIFT_VERSION = 3.0;
				TARGETED_DEVICE_FAMILY = "1,2";
				VERSIONING_SYSTEM = "apple-generic";
				VERSION_INFO_PREFIX = "";
			};
			name = Release;
		};
		3639ABD767A26560BC5260FDDD8F58A7 /* Debug */ = {
			isa = XCBuildConfiguration;
			baseConfigurationReference = 574D04700F1188B0D770FD0D7BE084D8 /* RxSwift.xcconfig */;
>>>>>>> 717e2ec8
			buildSettings = {
				"CODE_SIGN_IDENTITY[sdk=appletvos*]" = "";
				"CODE_SIGN_IDENTITY[sdk=iphoneos*]" = "";
				"CODE_SIGN_IDENTITY[sdk=watchos*]" = "";
				CURRENT_PROJECT_VERSION = 1;
				DEBUG_INFORMATION_FORMAT = dwarf;
				DEFINES_MODULE = YES;
				DYLIB_COMPATIBILITY_VERSION = 1;
				DYLIB_CURRENT_VERSION = 1;
				DYLIB_INSTALL_NAME_BASE = "@rpath";
				ENABLE_STRICT_OBJC_MSGSEND = YES;
				GCC_NO_COMMON_BLOCKS = YES;
				GCC_PREFIX_HEADER = "Target Support Files/RxSwift/RxSwift-prefix.pch";
				INFOPLIST_FILE = "Target Support Files/RxSwift/Info.plist";
				INSTALL_PATH = "$(LOCAL_LIBRARY_DIR)/Frameworks";
				IPHONEOS_DEPLOYMENT_TARGET = 8.0;
				LD_RUNPATH_SEARCH_PATHS = "$(inherited) @executable_path/Frameworks @loader_path/Frameworks";
				MODULEMAP_FILE = "Target Support Files/RxSwift/RxSwift.modulemap";
				MTL_ENABLE_DEBUG_INFO = YES;
				PRODUCT_NAME = RxSwift;
				SDKROOT = iphoneos;
				SKIP_INSTALL = YES;
				SWIFT_OPTIMIZATION_LEVEL = "-Onone";
<<<<<<< HEAD
				SWIFT_VERSION = 2.3;
=======
				SWIFT_VERSION = 3.0;
>>>>>>> 717e2ec8
				TARGETED_DEVICE_FAMILY = "1,2";
				VERSIONING_SYSTEM = "apple-generic";
				VERSION_INFO_PREFIX = "";
			};
			name = Debug;
		};
<<<<<<< HEAD
		015A368F878AC3E2CEAE21DDE8026304 /* Debug */ = {
			isa = XCBuildConfiguration;
			buildSettings = {
				ALWAYS_SEARCH_USER_PATHS = NO;
				CLANG_ANALYZER_NONNULL = YES;
				CLANG_CXX_LANGUAGE_STANDARD = "gnu++0x";
				CLANG_CXX_LIBRARY = "libc++";
				CLANG_ENABLE_MODULES = YES;
				CLANG_ENABLE_OBJC_ARC = YES;
				CLANG_WARN_BOOL_CONVERSION = YES;
				CLANG_WARN_CONSTANT_CONVERSION = YES;
				CLANG_WARN_DIRECT_OBJC_ISA_USAGE = YES;
				CLANG_WARN_EMPTY_BODY = YES;
				CLANG_WARN_ENUM_CONVERSION = YES;
				CLANG_WARN_INT_CONVERSION = YES;
				CLANG_WARN_OBJC_ROOT_CLASS = YES;
				CLANG_WARN_UNREACHABLE_CODE = YES;
				CLANG_WARN__DUPLICATE_METHOD_MATCH = YES;
				CODE_SIGNING_REQUIRED = NO;
				COPY_PHASE_STRIP = NO;
				ENABLE_TESTABILITY = YES;
				GCC_C_LANGUAGE_STANDARD = gnu99;
				GCC_DYNAMIC_NO_PIC = NO;
				GCC_OPTIMIZATION_LEVEL = 0;
				GCC_PREPROCESSOR_DEFINITIONS = (
					"POD_CONFIGURATION_DEBUG=1",
					"DEBUG=1",
					"$(inherited)",
				);
				GCC_SYMBOLS_PRIVATE_EXTERN = NO;
				GCC_WARN_64_TO_32_BIT_CONVERSION = YES;
				GCC_WARN_ABOUT_RETURN_TYPE = YES;
				GCC_WARN_UNDECLARED_SELECTOR = YES;
				GCC_WARN_UNINITIALIZED_AUTOS = YES;
				GCC_WARN_UNUSED_FUNCTION = YES;
				GCC_WARN_UNUSED_VARIABLE = YES;
				IPHONEOS_DEPLOYMENT_TARGET = 8.0;
				ONLY_ACTIVE_ARCH = YES;
				PROVISIONING_PROFILE_SPECIFIER = NO_SIGNING/;
				STRIP_INSTALLED_PRODUCT = NO;
				SYMROOT = "${SRCROOT}/../build";
			};
			name = Debug;
		};
		05BCF425E0EA308928F868ED7360C511 /* Release */ = {
=======
		4367E21AE6D6431DC97C1843C760B202 /* Debug */ = {
			isa = XCBuildConfiguration;
			baseConfigurationReference = 2874E656D639F7D23E4FA5D00463A36A /* Pods-RxAppState_Example.debug.xcconfig */;
			buildSettings = {
				"CODE_SIGN_IDENTITY[sdk=appletvos*]" = "";
				"CODE_SIGN_IDENTITY[sdk=iphoneos*]" = "";
				"CODE_SIGN_IDENTITY[sdk=watchos*]" = "";
				CURRENT_PROJECT_VERSION = 1;
				DEBUG_INFORMATION_FORMAT = dwarf;
				DEFINES_MODULE = YES;
				DYLIB_COMPATIBILITY_VERSION = 1;
				DYLIB_CURRENT_VERSION = 1;
				DYLIB_INSTALL_NAME_BASE = "@rpath";
				ENABLE_STRICT_OBJC_MSGSEND = YES;
				GCC_NO_COMMON_BLOCKS = YES;
				INFOPLIST_FILE = "Target Support Files/Pods-RxAppState_Example/Info.plist";
				INSTALL_PATH = "$(LOCAL_LIBRARY_DIR)/Frameworks";
				IPHONEOS_DEPLOYMENT_TARGET = 8.0;
				LD_RUNPATH_SEARCH_PATHS = "$(inherited) @executable_path/Frameworks @loader_path/Frameworks";
				MACH_O_TYPE = staticlib;
				MODULEMAP_FILE = "Target Support Files/Pods-RxAppState_Example/Pods-RxAppState_Example.modulemap";
				MTL_ENABLE_DEBUG_INFO = YES;
				OTHER_LDFLAGS = "";
				OTHER_LIBTOOLFLAGS = "";
				PODS_ROOT = "$(SRCROOT)";
				PRODUCT_BUNDLE_IDENTIFIER = "org.cocoapods.${PRODUCT_NAME:rfc1034identifier}";
				PRODUCT_NAME = Pods_RxAppState_Example;
				SDKROOT = iphoneos;
				SKIP_INSTALL = YES;
				SWIFT_OPTIMIZATION_LEVEL = "-Onone";
				SWIFT_VERSION = 3.0;
				TARGETED_DEVICE_FAMILY = "1,2";
				VERSIONING_SYSTEM = "apple-generic";
				VERSION_INFO_PREFIX = "";
			};
			name = Debug;
		};
		445B4E813CB74D95BF8DBFFA2E204051 /* Release */ = {
>>>>>>> 717e2ec8
			isa = XCBuildConfiguration;
			baseConfigurationReference = D8F320FF0F70149EBDE15D2858799A4B /* RxAppState.xcconfig */;
			buildSettings = {
				"CODE_SIGN_IDENTITY[sdk=appletvos*]" = "";
				"CODE_SIGN_IDENTITY[sdk=iphoneos*]" = "";
				"CODE_SIGN_IDENTITY[sdk=watchos*]" = "";
				CURRENT_PROJECT_VERSION = 1;
				DEBUG_INFORMATION_FORMAT = "dwarf-with-dsym";
				DEFINES_MODULE = YES;
				DYLIB_COMPATIBILITY_VERSION = 1;
				DYLIB_CURRENT_VERSION = 1;
				DYLIB_INSTALL_NAME_BASE = "@rpath";
				ENABLE_STRICT_OBJC_MSGSEND = YES;
				GCC_NO_COMMON_BLOCKS = YES;
				GCC_PREFIX_HEADER = "Target Support Files/RxAppState/RxAppState-prefix.pch";
				INFOPLIST_FILE = "Target Support Files/RxAppState/Info.plist";
				INSTALL_PATH = "$(LOCAL_LIBRARY_DIR)/Frameworks";
				IPHONEOS_DEPLOYMENT_TARGET = 8.0;
				LD_RUNPATH_SEARCH_PATHS = "$(inherited) @executable_path/Frameworks @loader_path/Frameworks";
				MODULEMAP_FILE = "Target Support Files/RxAppState/RxAppState.modulemap";
				MTL_ENABLE_DEBUG_INFO = NO;
				PRODUCT_NAME = RxAppState;
				SDKROOT = iphoneos;
				SKIP_INSTALL = YES;
<<<<<<< HEAD
				SWIFT_VERSION = 2.3;
=======
				SWIFT_VERSION = 3.0;
>>>>>>> 717e2ec8
				TARGETED_DEVICE_FAMILY = "1,2";
				VERSIONING_SYSTEM = "apple-generic";
				VERSION_INFO_PREFIX = "";
			};
			name = Release;
		};
		44CDBB6D11DE06DB64D6268622BDC47E /* Release */ = {
			isa = XCBuildConfiguration;
			buildSettings = {
				ALWAYS_SEARCH_USER_PATHS = NO;
				CLANG_ANALYZER_NONNULL = YES;
				CLANG_CXX_LANGUAGE_STANDARD = "gnu++0x";
				CLANG_CXX_LIBRARY = "libc++";
				CLANG_ENABLE_MODULES = YES;
				CLANG_ENABLE_OBJC_ARC = YES;
				CLANG_WARN_BOOL_CONVERSION = YES;
				CLANG_WARN_CONSTANT_CONVERSION = YES;
				CLANG_WARN_DIRECT_OBJC_ISA_USAGE = YES;
				CLANG_WARN_EMPTY_BODY = YES;
				CLANG_WARN_ENUM_CONVERSION = YES;
				CLANG_WARN_INT_CONVERSION = YES;
				CLANG_WARN_OBJC_ROOT_CLASS = YES;
				CLANG_WARN_UNREACHABLE_CODE = YES;
				CLANG_WARN__DUPLICATE_METHOD_MATCH = YES;
				CODE_SIGNING_REQUIRED = NO;
				COPY_PHASE_STRIP = YES;
				ENABLE_NS_ASSERTIONS = NO;
				GCC_C_LANGUAGE_STANDARD = gnu99;
				GCC_PREPROCESSOR_DEFINITIONS = (
					"POD_CONFIGURATION_RELEASE=1",
					"$(inherited)",
				);
				GCC_WARN_64_TO_32_BIT_CONVERSION = YES;
				GCC_WARN_ABOUT_RETURN_TYPE = YES;
				GCC_WARN_UNDECLARED_SELECTOR = YES;
				GCC_WARN_UNINITIALIZED_AUTOS = YES;
				GCC_WARN_UNUSED_FUNCTION = YES;
				GCC_WARN_UNUSED_VARIABLE = YES;
				IPHONEOS_DEPLOYMENT_TARGET = 8.0;
				PROVISIONING_PROFILE_SPECIFIER = NO_SIGNING/;
				STRIP_INSTALLED_PRODUCT = NO;
				SYMROOT = "${SRCROOT}/../build";
				VALIDATE_PRODUCT = YES;
			};
			name = Release;
		};
<<<<<<< HEAD
		481A469922947D09182C4B4CAF7AAC63 /* Release */ = {
=======
		8217C0499302562AD7645C9E20F25AB9 /* Debug */ = {
>>>>>>> 717e2ec8
			isa = XCBuildConfiguration;
			baseConfigurationReference = 8A6A995EEEC1CF20025E9CC0D9130DA3 /* Pods-RxAppState_ExampleTests.debug.xcconfig */;
			buildSettings = {
				"CODE_SIGN_IDENTITY[sdk=appletvos*]" = "";
				"CODE_SIGN_IDENTITY[sdk=iphoneos*]" = "";
				"CODE_SIGN_IDENTITY[sdk=watchos*]" = "";
				CURRENT_PROJECT_VERSION = 1;
				DEBUG_INFORMATION_FORMAT = dwarf;
				DEFINES_MODULE = YES;
				DYLIB_COMPATIBILITY_VERSION = 1;
				DYLIB_CURRENT_VERSION = 1;
				DYLIB_INSTALL_NAME_BASE = "@rpath";
				ENABLE_STRICT_OBJC_MSGSEND = YES;
				GCC_NO_COMMON_BLOCKS = YES;
				INFOPLIST_FILE = "Target Support Files/Pods-RxAppState_ExampleTests/Info.plist";
				INSTALL_PATH = "$(LOCAL_LIBRARY_DIR)/Frameworks";
				IPHONEOS_DEPLOYMENT_TARGET = 8.0;
				LD_RUNPATH_SEARCH_PATHS = "$(inherited) @executable_path/Frameworks @loader_path/Frameworks";
				MACH_O_TYPE = staticlib;
				MODULEMAP_FILE = "Target Support Files/Pods-RxAppState_ExampleTests/Pods-RxAppState_ExampleTests.modulemap";
				MTL_ENABLE_DEBUG_INFO = YES;
				OTHER_LDFLAGS = "";
				OTHER_LIBTOOLFLAGS = "";
				PODS_ROOT = "$(SRCROOT)";
				PRODUCT_BUNDLE_IDENTIFIER = "org.cocoapods.${PRODUCT_NAME:rfc1034identifier}";
				PRODUCT_NAME = Pods_RxAppState_ExampleTests;
				SDKROOT = iphoneos;
				SKIP_INSTALL = YES;
<<<<<<< HEAD
				SWIFT_VERSION = 2.3;
=======
				SWIFT_VERSION = 3.0;
>>>>>>> 717e2ec8
				TARGETED_DEVICE_FAMILY = "1,2";
				VERSIONING_SYSTEM = "apple-generic";
				VERSION_INFO_PREFIX = "";
			};
			name = Debug;
		};
<<<<<<< HEAD
		519F65D8712D63DED55C0F57D220C657 /* Debug */ = {
			isa = XCBuildConfiguration;
			baseConfigurationReference = 0F208A8A297A82C3D468F2818B0DF159 /* RxCocoa.xcconfig */;
=======
		9CD608BDF9D166F22589D3FDF856B7CE /* Release */ = {
			isa = XCBuildConfiguration;
			baseConfigurationReference = BBFBC6C4B5DDDC7A22732AA51382F26D /* RxCocoa.xcconfig */;
>>>>>>> 717e2ec8
			buildSettings = {
				"CODE_SIGN_IDENTITY[sdk=appletvos*]" = "";
				"CODE_SIGN_IDENTITY[sdk=iphoneos*]" = "";
				"CODE_SIGN_IDENTITY[sdk=watchos*]" = "";
				CURRENT_PROJECT_VERSION = 1;
				DEBUG_INFORMATION_FORMAT = "dwarf-with-dsym";
				DEFINES_MODULE = YES;
				DYLIB_COMPATIBILITY_VERSION = 1;
				DYLIB_CURRENT_VERSION = 1;
				DYLIB_INSTALL_NAME_BASE = "@rpath";
				ENABLE_STRICT_OBJC_MSGSEND = YES;
				GCC_NO_COMMON_BLOCKS = YES;
				GCC_PREFIX_HEADER = "Target Support Files/RxCocoa/RxCocoa-prefix.pch";
				INFOPLIST_FILE = "Target Support Files/RxCocoa/Info.plist";
				INSTALL_PATH = "$(LOCAL_LIBRARY_DIR)/Frameworks";
				IPHONEOS_DEPLOYMENT_TARGET = 8.0;
				LD_RUNPATH_SEARCH_PATHS = "$(inherited) @executable_path/Frameworks @loader_path/Frameworks";
				MODULEMAP_FILE = "Target Support Files/RxCocoa/RxCocoa.modulemap";
<<<<<<< HEAD
				MTL_ENABLE_DEBUG_INFO = YES;
				PRODUCT_NAME = RxCocoa;
				SDKROOT = iphoneos;
				SKIP_INSTALL = YES;
				SWIFT_OPTIMIZATION_LEVEL = "-Onone";
				SWIFT_VERSION = 2.3;
=======
				MTL_ENABLE_DEBUG_INFO = NO;
				PRODUCT_NAME = RxCocoa;
				SDKROOT = iphoneos;
				SKIP_INSTALL = YES;
				SWIFT_VERSION = 3.0;
>>>>>>> 717e2ec8
				TARGETED_DEVICE_FAMILY = "1,2";
				VERSIONING_SYSTEM = "apple-generic";
				VERSION_INFO_PREFIX = "";
			};
<<<<<<< HEAD
			name = Debug;
		};
		592F7165FB25628231CEA493FCF2B98C /* Release */ = {
			isa = XCBuildConfiguration;
			baseConfigurationReference = 3C44E99586372CBDCDB51BC12E503B54 /* RxSwift.xcconfig */;
			buildSettings = {
				"CODE_SIGN_IDENTITY[sdk=appletvos*]" = "";
				"CODE_SIGN_IDENTITY[sdk=iphoneos*]" = "";
				"CODE_SIGN_IDENTITY[sdk=watchos*]" = "";
				CURRENT_PROJECT_VERSION = 1;
				DEBUG_INFORMATION_FORMAT = "dwarf-with-dsym";
				DEFINES_MODULE = YES;
				DYLIB_COMPATIBILITY_VERSION = 1;
				DYLIB_CURRENT_VERSION = 1;
				DYLIB_INSTALL_NAME_BASE = "@rpath";
				ENABLE_STRICT_OBJC_MSGSEND = YES;
				GCC_NO_COMMON_BLOCKS = YES;
				GCC_PREFIX_HEADER = "Target Support Files/RxSwift/RxSwift-prefix.pch";
				INFOPLIST_FILE = "Target Support Files/RxSwift/Info.plist";
				INSTALL_PATH = "$(LOCAL_LIBRARY_DIR)/Frameworks";
				IPHONEOS_DEPLOYMENT_TARGET = 8.0;
				LD_RUNPATH_SEARCH_PATHS = "$(inherited) @executable_path/Frameworks @loader_path/Frameworks";
				MODULEMAP_FILE = "Target Support Files/RxSwift/RxSwift.modulemap";
				MTL_ENABLE_DEBUG_INFO = NO;
				PRODUCT_NAME = RxSwift;
				SDKROOT = iphoneos;
				SKIP_INSTALL = YES;
				SWIFT_VERSION = 2.3;
				TARGETED_DEVICE_FAMILY = "1,2";
				VERSIONING_SYSTEM = "apple-generic";
				VERSION_INFO_PREFIX = "";
			};
			name = Release;
		};
		94EC81A7781AF599A62EFEED18C1C1D8 /* Release */ = {
			isa = XCBuildConfiguration;
			baseConfigurationReference = 8457A93BF1DC8E2AC9F630AF4323DCCF /* Pods-RxAppState_Example.release.xcconfig */;
=======
			name = Release;
		};
		A051D33754C92728AB4927EBA7B012AB /* Debug */ = {
			isa = XCBuildConfiguration;
			baseConfigurationReference = D8F320FF0F70149EBDE15D2858799A4B /* RxAppState.xcconfig */;
>>>>>>> 717e2ec8
			buildSettings = {
				"CODE_SIGN_IDENTITY[sdk=appletvos*]" = "";
				"CODE_SIGN_IDENTITY[sdk=iphoneos*]" = "";
				"CODE_SIGN_IDENTITY[sdk=watchos*]" = "";
				CURRENT_PROJECT_VERSION = 1;
				DEBUG_INFORMATION_FORMAT = "dwarf-with-dsym";
				DEFINES_MODULE = YES;
				DYLIB_COMPATIBILITY_VERSION = 1;
				DYLIB_CURRENT_VERSION = 1;
				DYLIB_INSTALL_NAME_BASE = "@rpath";
				ENABLE_STRICT_OBJC_MSGSEND = YES;
				GCC_NO_COMMON_BLOCKS = YES;
				GCC_PREFIX_HEADER = "Target Support Files/RxAppState/RxAppState-prefix.pch";
				INFOPLIST_FILE = "Target Support Files/RxAppState/Info.plist";
				INSTALL_PATH = "$(LOCAL_LIBRARY_DIR)/Frameworks";
				IPHONEOS_DEPLOYMENT_TARGET = 8.0;
				LD_RUNPATH_SEARCH_PATHS = "$(inherited) @executable_path/Frameworks @loader_path/Frameworks";
<<<<<<< HEAD
				MACH_O_TYPE = staticlib;
				MODULEMAP_FILE = "Target Support Files/Pods-RxAppState_Example/Pods-RxAppState_Example.modulemap";
				MTL_ENABLE_DEBUG_INFO = NO;
				OTHER_LDFLAGS = "";
				OTHER_LIBTOOLFLAGS = "";
				PODS_ROOT = "$(SRCROOT)";
				PRODUCT_BUNDLE_IDENTIFIER = "org.cocoapods.${PRODUCT_NAME:rfc1034identifier}";
				PRODUCT_NAME = Pods_RxAppState_Example;
				SDKROOT = iphoneos;
				SKIP_INSTALL = YES;
				SWIFT_VERSION = 2.3;
=======
				MODULEMAP_FILE = "Target Support Files/RxAppState/RxAppState.modulemap";
				MTL_ENABLE_DEBUG_INFO = YES;
				PRODUCT_NAME = RxAppState;
				SDKROOT = iphoneos;
				SKIP_INSTALL = YES;
				SWIFT_OPTIMIZATION_LEVEL = "-Onone";
				SWIFT_VERSION = 3.0;
>>>>>>> 717e2ec8
				TARGETED_DEVICE_FAMILY = "1,2";
				VERSIONING_SYSTEM = "apple-generic";
				VERSION_INFO_PREFIX = "";
			};
			name = Release;
		};
<<<<<<< HEAD
		B2A7AFD06C16AAAC8C1DDFDAE5F25953 /* Debug */ = {
			isa = XCBuildConfiguration;
			baseConfigurationReference = 8A6A995EEEC1CF20025E9CC0D9130DA3 /* Pods-RxAppState_ExampleTests.debug.xcconfig */;
=======
		B9902FBA4CD85D50A3E74DA71A3FBD5C /* Release */ = {
			isa = XCBuildConfiguration;
			baseConfigurationReference = 574D04700F1188B0D770FD0D7BE084D8 /* RxSwift.xcconfig */;
>>>>>>> 717e2ec8
			buildSettings = {
				"CODE_SIGN_IDENTITY[sdk=appletvos*]" = "";
				"CODE_SIGN_IDENTITY[sdk=iphoneos*]" = "";
				"CODE_SIGN_IDENTITY[sdk=watchos*]" = "";
				CURRENT_PROJECT_VERSION = 1;
				DEBUG_INFORMATION_FORMAT = dwarf;
				DEFINES_MODULE = YES;
				DYLIB_COMPATIBILITY_VERSION = 1;
				DYLIB_CURRENT_VERSION = 1;
				DYLIB_INSTALL_NAME_BASE = "@rpath";
				ENABLE_STRICT_OBJC_MSGSEND = YES;
				GCC_NO_COMMON_BLOCKS = YES;
<<<<<<< HEAD
				INFOPLIST_FILE = "Target Support Files/Pods-RxAppState_ExampleTests/Info.plist";
				INSTALL_PATH = "$(LOCAL_LIBRARY_DIR)/Frameworks";
				IPHONEOS_DEPLOYMENT_TARGET = 8.0;
				LD_RUNPATH_SEARCH_PATHS = "$(inherited) @executable_path/Frameworks @loader_path/Frameworks";
				MACH_O_TYPE = staticlib;
				MODULEMAP_FILE = "Target Support Files/Pods-RxAppState_ExampleTests/Pods-RxAppState_ExampleTests.modulemap";
				MTL_ENABLE_DEBUG_INFO = YES;
				OTHER_LDFLAGS = "";
				OTHER_LIBTOOLFLAGS = "";
				PODS_ROOT = "$(SRCROOT)";
				PRODUCT_BUNDLE_IDENTIFIER = "org.cocoapods.${PRODUCT_NAME:rfc1034identifier}";
				PRODUCT_NAME = Pods_RxAppState_ExampleTests;
				SDKROOT = iphoneos;
				SKIP_INSTALL = YES;
				SWIFT_VERSION = 2.3;
=======
				GCC_PREFIX_HEADER = "Target Support Files/RxSwift/RxSwift-prefix.pch";
				INFOPLIST_FILE = "Target Support Files/RxSwift/Info.plist";
				INSTALL_PATH = "$(LOCAL_LIBRARY_DIR)/Frameworks";
				IPHONEOS_DEPLOYMENT_TARGET = 8.0;
				LD_RUNPATH_SEARCH_PATHS = "$(inherited) @executable_path/Frameworks @loader_path/Frameworks";
				MODULEMAP_FILE = "Target Support Files/RxSwift/RxSwift.modulemap";
				MTL_ENABLE_DEBUG_INFO = NO;
				PRODUCT_NAME = RxSwift;
				SDKROOT = iphoneos;
				SKIP_INSTALL = YES;
				SWIFT_VERSION = 3.0;
>>>>>>> 717e2ec8
				TARGETED_DEVICE_FAMILY = "1,2";
				VERSIONING_SYSTEM = "apple-generic";
				VERSION_INFO_PREFIX = "";
			};
			name = Debug;
		};
<<<<<<< HEAD
		E27D3BAD544B315CB18F09821A8BD503 /* Debug */ = {
			isa = XCBuildConfiguration;
			baseConfigurationReference = 2874E656D639F7D23E4FA5D00463A36A /* Pods-RxAppState_Example.debug.xcconfig */;
=======
		F4DBBEEC3ABEBAF9FADCDF37A1B4919A /* Release */ = {
			isa = XCBuildConfiguration;
			baseConfigurationReference = BF5D17F3BDE0B320BB608C073FA6DFC1 /* Pods-RxAppState_ExampleTests.release.xcconfig */;
>>>>>>> 717e2ec8
			buildSettings = {
				"CODE_SIGN_IDENTITY[sdk=appletvos*]" = "";
				"CODE_SIGN_IDENTITY[sdk=iphoneos*]" = "";
				"CODE_SIGN_IDENTITY[sdk=watchos*]" = "";
				CURRENT_PROJECT_VERSION = 1;
				DEBUG_INFORMATION_FORMAT = dwarf;
				DEFINES_MODULE = YES;
				DYLIB_COMPATIBILITY_VERSION = 1;
				DYLIB_CURRENT_VERSION = 1;
				DYLIB_INSTALL_NAME_BASE = "@rpath";
				ENABLE_STRICT_OBJC_MSGSEND = YES;
				GCC_NO_COMMON_BLOCKS = YES;
				INFOPLIST_FILE = "Target Support Files/Pods-RxAppState_ExampleTests/Info.plist";
				INSTALL_PATH = "$(LOCAL_LIBRARY_DIR)/Frameworks";
				IPHONEOS_DEPLOYMENT_TARGET = 8.0;
				LD_RUNPATH_SEARCH_PATHS = "$(inherited) @executable_path/Frameworks @loader_path/Frameworks";
				MACH_O_TYPE = staticlib;
<<<<<<< HEAD
				MODULEMAP_FILE = "Target Support Files/Pods-RxAppState_Example/Pods-RxAppState_Example.modulemap";
				MTL_ENABLE_DEBUG_INFO = YES;
=======
				MODULEMAP_FILE = "Target Support Files/Pods-RxAppState_ExampleTests/Pods-RxAppState_ExampleTests.modulemap";
				MTL_ENABLE_DEBUG_INFO = NO;
>>>>>>> 717e2ec8
				OTHER_LDFLAGS = "";
				OTHER_LIBTOOLFLAGS = "";
				PODS_ROOT = "$(SRCROOT)";
				PRODUCT_BUNDLE_IDENTIFIER = "org.cocoapods.${PRODUCT_NAME:rfc1034identifier}";
				PRODUCT_NAME = Pods_RxAppState_ExampleTests;
				SDKROOT = iphoneos;
				SKIP_INSTALL = YES;
<<<<<<< HEAD
				SWIFT_OPTIMIZATION_LEVEL = "-Onone";
				SWIFT_VERSION = 2.3;
				TARGETED_DEVICE_FAMILY = "1,2";
				VERSIONING_SYSTEM = "apple-generic";
				VERSION_INFO_PREFIX = "";
			};
			name = Debug;
		};
		E81846AF7676264784E4EF563ED280DA /* Release */ = {
			isa = XCBuildConfiguration;
			baseConfigurationReference = 0F208A8A297A82C3D468F2818B0DF159 /* RxCocoa.xcconfig */;
			buildSettings = {
				"CODE_SIGN_IDENTITY[sdk=appletvos*]" = "";
				"CODE_SIGN_IDENTITY[sdk=iphoneos*]" = "";
				"CODE_SIGN_IDENTITY[sdk=watchos*]" = "";
				CURRENT_PROJECT_VERSION = 1;
				DEBUG_INFORMATION_FORMAT = "dwarf-with-dsym";
				DEFINES_MODULE = YES;
				DYLIB_COMPATIBILITY_VERSION = 1;
				DYLIB_CURRENT_VERSION = 1;
				DYLIB_INSTALL_NAME_BASE = "@rpath";
				ENABLE_STRICT_OBJC_MSGSEND = YES;
				GCC_NO_COMMON_BLOCKS = YES;
				GCC_PREFIX_HEADER = "Target Support Files/RxCocoa/RxCocoa-prefix.pch";
				INFOPLIST_FILE = "Target Support Files/RxCocoa/Info.plist";
				INSTALL_PATH = "$(LOCAL_LIBRARY_DIR)/Frameworks";
				IPHONEOS_DEPLOYMENT_TARGET = 8.0;
				LD_RUNPATH_SEARCH_PATHS = "$(inherited) @executable_path/Frameworks @loader_path/Frameworks";
				MODULEMAP_FILE = "Target Support Files/RxCocoa/RxCocoa.modulemap";
				MTL_ENABLE_DEBUG_INFO = NO;
				PRODUCT_NAME = RxCocoa;
				SDKROOT = iphoneos;
				SKIP_INSTALL = YES;
				SWIFT_VERSION = 2.3;
=======
				SWIFT_VERSION = 3.0;
>>>>>>> 717e2ec8
				TARGETED_DEVICE_FAMILY = "1,2";
				VERSIONING_SYSTEM = "apple-generic";
				VERSION_INFO_PREFIX = "";
			};
			name = Release;
		};
<<<<<<< HEAD
		EAF4CFC2A1A7DFF215190AE1C90DF71A /* Debug */ = {
=======
		F88C5FE6725A995E7E743479FA5D7C15 /* Debug */ = {
>>>>>>> 717e2ec8
			isa = XCBuildConfiguration;
			baseConfigurationReference = BBFBC6C4B5DDDC7A22732AA51382F26D /* RxCocoa.xcconfig */;
			buildSettings = {
				"CODE_SIGN_IDENTITY[sdk=appletvos*]" = "";
				"CODE_SIGN_IDENTITY[sdk=iphoneos*]" = "";
				"CODE_SIGN_IDENTITY[sdk=watchos*]" = "";
				CURRENT_PROJECT_VERSION = 1;
				DEBUG_INFORMATION_FORMAT = dwarf;
				DEFINES_MODULE = YES;
				DYLIB_COMPATIBILITY_VERSION = 1;
				DYLIB_CURRENT_VERSION = 1;
				DYLIB_INSTALL_NAME_BASE = "@rpath";
				ENABLE_STRICT_OBJC_MSGSEND = YES;
				GCC_NO_COMMON_BLOCKS = YES;
				GCC_PREFIX_HEADER = "Target Support Files/RxCocoa/RxCocoa-prefix.pch";
				INFOPLIST_FILE = "Target Support Files/RxCocoa/Info.plist";
				INSTALL_PATH = "$(LOCAL_LIBRARY_DIR)/Frameworks";
				IPHONEOS_DEPLOYMENT_TARGET = 8.0;
				LD_RUNPATH_SEARCH_PATHS = "$(inherited) @executable_path/Frameworks @loader_path/Frameworks";
				MODULEMAP_FILE = "Target Support Files/RxCocoa/RxCocoa.modulemap";
				MTL_ENABLE_DEBUG_INFO = YES;
				PRODUCT_NAME = RxCocoa;
				SDKROOT = iphoneos;
				SKIP_INSTALL = YES;
				SWIFT_OPTIMIZATION_LEVEL = "-Onone";
<<<<<<< HEAD
				SWIFT_VERSION = 2.3;
=======
				SWIFT_VERSION = 3.0;
>>>>>>> 717e2ec8
				TARGETED_DEVICE_FAMILY = "1,2";
				VERSIONING_SYSTEM = "apple-generic";
				VERSION_INFO_PREFIX = "";
			};
			name = Debug;
		};
/* End XCBuildConfiguration section */

/* Begin XCConfigurationList section */
		2D8E8EC45A3A1A1D94AE762CB5028504 /* Build configuration list for PBXProject "Pods" */ = {
			isa = XCConfigurationList;
			buildConfigurations = (
				015A368F878AC3E2CEAE21DDE8026304 /* Debug */,
				44CDBB6D11DE06DB64D6268622BDC47E /* Release */,
			);
			defaultConfigurationIsVisible = 0;
			defaultConfigurationName = Release;
		};
		2F8AD3A077129240D26E2C1848C68B3C /* Build configuration list for PBXNativeTarget "Pods-RxAppState_Example" */ = {
			isa = XCConfigurationList;
			buildConfigurations = (
<<<<<<< HEAD
				E27D3BAD544B315CB18F09821A8BD503 /* Debug */,
				94EC81A7781AF599A62EFEED18C1C1D8 /* Release */,
=======
				4367E21AE6D6431DC97C1843C760B202 /* Debug */,
				233DD8DB9588BDDB4BD286A69F985659 /* Release */,
>>>>>>> 717e2ec8
			);
			defaultConfigurationIsVisible = 0;
			defaultConfigurationName = Release;
		};
		344B67AFB25A59997A1B24B837F99DEF /* Build configuration list for PBXNativeTarget "RxAppState" */ = {
			isa = XCConfigurationList;
			buildConfigurations = (
<<<<<<< HEAD
				EAF4CFC2A1A7DFF215190AE1C90DF71A /* Debug */,
				05BCF425E0EA308928F868ED7360C511 /* Release */,
=======
				A051D33754C92728AB4927EBA7B012AB /* Debug */,
				445B4E813CB74D95BF8DBFFA2E204051 /* Release */,
>>>>>>> 717e2ec8
			);
			defaultConfigurationIsVisible = 0;
			defaultConfigurationName = Release;
		};
		A52735C3C9F8B2A4023651D0735E052F /* Build configuration list for PBXNativeTarget "RxSwift" */ = {
			isa = XCConfigurationList;
			buildConfigurations = (
<<<<<<< HEAD
				00A872AF6E51AF714F52728C398C496B /* Debug */,
				592F7165FB25628231CEA493FCF2B98C /* Release */,
=======
				3639ABD767A26560BC5260FDDD8F58A7 /* Debug */,
				B9902FBA4CD85D50A3E74DA71A3FBD5C /* Release */,
>>>>>>> 717e2ec8
			);
			defaultConfigurationIsVisible = 0;
			defaultConfigurationName = Release;
		};
		BACEDD81CA03535FAF2F283C4DD0C476 /* Build configuration list for PBXNativeTarget "RxCocoa" */ = {
			isa = XCConfigurationList;
			buildConfigurations = (
<<<<<<< HEAD
				519F65D8712D63DED55C0F57D220C657 /* Debug */,
				E81846AF7676264784E4EF563ED280DA /* Release */,
=======
				F88C5FE6725A995E7E743479FA5D7C15 /* Debug */,
				9CD608BDF9D166F22589D3FDF856B7CE /* Release */,
>>>>>>> 717e2ec8
			);
			defaultConfigurationIsVisible = 0;
			defaultConfigurationName = Release;
		};
		EE38209FC14BDEF00A3FD950BC17F67E /* Build configuration list for PBXNativeTarget "Pods-RxAppState_ExampleTests" */ = {
			isa = XCConfigurationList;
			buildConfigurations = (
<<<<<<< HEAD
				B2A7AFD06C16AAAC8C1DDFDAE5F25953 /* Debug */,
				481A469922947D09182C4B4CAF7AAC63 /* Release */,
=======
				8217C0499302562AD7645C9E20F25AB9 /* Debug */,
				F4DBBEEC3ABEBAF9FADCDF37A1B4919A /* Release */,
>>>>>>> 717e2ec8
			);
			defaultConfigurationIsVisible = 0;
			defaultConfigurationName = Release;
		};
/* End XCConfigurationList section */
	};
	rootObject = D41D8CD98F00B204E9800998ECF8427E /* Project object */;
}<|MERGE_RESOLUTION|>--- conflicted
+++ resolved
@@ -1574,11 +1574,6 @@
 /* End PBXTargetDependency section */
 
 /* Begin XCBuildConfiguration section */
-<<<<<<< HEAD
-		00A872AF6E51AF714F52728C398C496B /* Debug */ = {
-			isa = XCBuildConfiguration;
-			baseConfigurationReference = 3C44E99586372CBDCDB51BC12E503B54 /* RxSwift.xcconfig */;
-=======
 		015A368F878AC3E2CEAE21DDE8026304 /* Debug */ = {
 			isa = XCBuildConfiguration;
 			buildSettings = {
@@ -1662,7 +1657,6 @@
 		3639ABD767A26560BC5260FDDD8F58A7 /* Debug */ = {
 			isa = XCBuildConfiguration;
 			baseConfigurationReference = 574D04700F1188B0D770FD0D7BE084D8 /* RxSwift.xcconfig */;
->>>>>>> 717e2ec8
 			buildSettings = {
 				"CODE_SIGN_IDENTITY[sdk=appletvos*]" = "";
 				"CODE_SIGN_IDENTITY[sdk=iphoneos*]" = "";
@@ -1686,64 +1680,13 @@
 				SDKROOT = iphoneos;
 				SKIP_INSTALL = YES;
 				SWIFT_OPTIMIZATION_LEVEL = "-Onone";
-<<<<<<< HEAD
-				SWIFT_VERSION = 2.3;
-=======
 				SWIFT_VERSION = 3.0;
->>>>>>> 717e2ec8
 				TARGETED_DEVICE_FAMILY = "1,2";
 				VERSIONING_SYSTEM = "apple-generic";
 				VERSION_INFO_PREFIX = "";
 			};
 			name = Debug;
 		};
-<<<<<<< HEAD
-		015A368F878AC3E2CEAE21DDE8026304 /* Debug */ = {
-			isa = XCBuildConfiguration;
-			buildSettings = {
-				ALWAYS_SEARCH_USER_PATHS = NO;
-				CLANG_ANALYZER_NONNULL = YES;
-				CLANG_CXX_LANGUAGE_STANDARD = "gnu++0x";
-				CLANG_CXX_LIBRARY = "libc++";
-				CLANG_ENABLE_MODULES = YES;
-				CLANG_ENABLE_OBJC_ARC = YES;
-				CLANG_WARN_BOOL_CONVERSION = YES;
-				CLANG_WARN_CONSTANT_CONVERSION = YES;
-				CLANG_WARN_DIRECT_OBJC_ISA_USAGE = YES;
-				CLANG_WARN_EMPTY_BODY = YES;
-				CLANG_WARN_ENUM_CONVERSION = YES;
-				CLANG_WARN_INT_CONVERSION = YES;
-				CLANG_WARN_OBJC_ROOT_CLASS = YES;
-				CLANG_WARN_UNREACHABLE_CODE = YES;
-				CLANG_WARN__DUPLICATE_METHOD_MATCH = YES;
-				CODE_SIGNING_REQUIRED = NO;
-				COPY_PHASE_STRIP = NO;
-				ENABLE_TESTABILITY = YES;
-				GCC_C_LANGUAGE_STANDARD = gnu99;
-				GCC_DYNAMIC_NO_PIC = NO;
-				GCC_OPTIMIZATION_LEVEL = 0;
-				GCC_PREPROCESSOR_DEFINITIONS = (
-					"POD_CONFIGURATION_DEBUG=1",
-					"DEBUG=1",
-					"$(inherited)",
-				);
-				GCC_SYMBOLS_PRIVATE_EXTERN = NO;
-				GCC_WARN_64_TO_32_BIT_CONVERSION = YES;
-				GCC_WARN_ABOUT_RETURN_TYPE = YES;
-				GCC_WARN_UNDECLARED_SELECTOR = YES;
-				GCC_WARN_UNINITIALIZED_AUTOS = YES;
-				GCC_WARN_UNUSED_FUNCTION = YES;
-				GCC_WARN_UNUSED_VARIABLE = YES;
-				IPHONEOS_DEPLOYMENT_TARGET = 8.0;
-				ONLY_ACTIVE_ARCH = YES;
-				PROVISIONING_PROFILE_SPECIFIER = NO_SIGNING/;
-				STRIP_INSTALLED_PRODUCT = NO;
-				SYMROOT = "${SRCROOT}/../build";
-			};
-			name = Debug;
-		};
-		05BCF425E0EA308928F868ED7360C511 /* Release */ = {
-=======
 		4367E21AE6D6431DC97C1843C760B202 /* Debug */ = {
 			isa = XCBuildConfiguration;
 			baseConfigurationReference = 2874E656D639F7D23E4FA5D00463A36A /* Pods-RxAppState_Example.debug.xcconfig */;
@@ -1782,7 +1725,6 @@
 			name = Debug;
 		};
 		445B4E813CB74D95BF8DBFFA2E204051 /* Release */ = {
->>>>>>> 717e2ec8
 			isa = XCBuildConfiguration;
 			baseConfigurationReference = D8F320FF0F70149EBDE15D2858799A4B /* RxAppState.xcconfig */;
 			buildSettings = {
@@ -1807,11 +1749,7 @@
 				PRODUCT_NAME = RxAppState;
 				SDKROOT = iphoneos;
 				SKIP_INSTALL = YES;
-<<<<<<< HEAD
-				SWIFT_VERSION = 2.3;
-=======
 				SWIFT_VERSION = 3.0;
->>>>>>> 717e2ec8
 				TARGETED_DEVICE_FAMILY = "1,2";
 				VERSIONING_SYSTEM = "apple-generic";
 				VERSION_INFO_PREFIX = "";
@@ -1858,11 +1796,7 @@
 			};
 			name = Release;
 		};
-<<<<<<< HEAD
-		481A469922947D09182C4B4CAF7AAC63 /* Release */ = {
-=======
 		8217C0499302562AD7645C9E20F25AB9 /* Debug */ = {
->>>>>>> 717e2ec8
 			isa = XCBuildConfiguration;
 			baseConfigurationReference = 8A6A995EEEC1CF20025E9CC0D9130DA3 /* Pods-RxAppState_ExampleTests.debug.xcconfig */;
 			buildSettings = {
@@ -1891,26 +1825,16 @@
 				PRODUCT_NAME = Pods_RxAppState_ExampleTests;
 				SDKROOT = iphoneos;
 				SKIP_INSTALL = YES;
-<<<<<<< HEAD
-				SWIFT_VERSION = 2.3;
-=======
 				SWIFT_VERSION = 3.0;
->>>>>>> 717e2ec8
 				TARGETED_DEVICE_FAMILY = "1,2";
 				VERSIONING_SYSTEM = "apple-generic";
 				VERSION_INFO_PREFIX = "";
 			};
 			name = Debug;
 		};
-<<<<<<< HEAD
-		519F65D8712D63DED55C0F57D220C657 /* Debug */ = {
-			isa = XCBuildConfiguration;
-			baseConfigurationReference = 0F208A8A297A82C3D468F2818B0DF159 /* RxCocoa.xcconfig */;
-=======
 		9CD608BDF9D166F22589D3FDF856B7CE /* Release */ = {
 			isa = XCBuildConfiguration;
 			baseConfigurationReference = BBFBC6C4B5DDDC7A22732AA51382F26D /* RxCocoa.xcconfig */;
->>>>>>> 717e2ec8
 			buildSettings = {
 				"CODE_SIGN_IDENTITY[sdk=appletvos*]" = "";
 				"CODE_SIGN_IDENTITY[sdk=iphoneos*]" = "";
@@ -1929,30 +1853,53 @@
 				IPHONEOS_DEPLOYMENT_TARGET = 8.0;
 				LD_RUNPATH_SEARCH_PATHS = "$(inherited) @executable_path/Frameworks @loader_path/Frameworks";
 				MODULEMAP_FILE = "Target Support Files/RxCocoa/RxCocoa.modulemap";
-<<<<<<< HEAD
-				MTL_ENABLE_DEBUG_INFO = YES;
-				PRODUCT_NAME = RxCocoa;
-				SDKROOT = iphoneos;
-				SKIP_INSTALL = YES;
-				SWIFT_OPTIMIZATION_LEVEL = "-Onone";
-				SWIFT_VERSION = 2.3;
-=======
 				MTL_ENABLE_DEBUG_INFO = NO;
 				PRODUCT_NAME = RxCocoa;
 				SDKROOT = iphoneos;
 				SKIP_INSTALL = YES;
 				SWIFT_VERSION = 3.0;
->>>>>>> 717e2ec8
 				TARGETED_DEVICE_FAMILY = "1,2";
 				VERSIONING_SYSTEM = "apple-generic";
 				VERSION_INFO_PREFIX = "";
 			};
-<<<<<<< HEAD
+			name = Release;
+		};
+		A051D33754C92728AB4927EBA7B012AB /* Debug */ = {
+			isa = XCBuildConfiguration;
+			baseConfigurationReference = D8F320FF0F70149EBDE15D2858799A4B /* RxAppState.xcconfig */;
+			buildSettings = {
+				"CODE_SIGN_IDENTITY[sdk=appletvos*]" = "";
+				"CODE_SIGN_IDENTITY[sdk=iphoneos*]" = "";
+				"CODE_SIGN_IDENTITY[sdk=watchos*]" = "";
+				CURRENT_PROJECT_VERSION = 1;
+				DEBUG_INFORMATION_FORMAT = dwarf;
+				DEFINES_MODULE = YES;
+				DYLIB_COMPATIBILITY_VERSION = 1;
+				DYLIB_CURRENT_VERSION = 1;
+				DYLIB_INSTALL_NAME_BASE = "@rpath";
+				ENABLE_STRICT_OBJC_MSGSEND = YES;
+				GCC_NO_COMMON_BLOCKS = YES;
+				GCC_PREFIX_HEADER = "Target Support Files/RxAppState/RxAppState-prefix.pch";
+				INFOPLIST_FILE = "Target Support Files/RxAppState/Info.plist";
+				INSTALL_PATH = "$(LOCAL_LIBRARY_DIR)/Frameworks";
+				IPHONEOS_DEPLOYMENT_TARGET = 8.0;
+				LD_RUNPATH_SEARCH_PATHS = "$(inherited) @executable_path/Frameworks @loader_path/Frameworks";
+				MODULEMAP_FILE = "Target Support Files/RxAppState/RxAppState.modulemap";
+				MTL_ENABLE_DEBUG_INFO = YES;
+				PRODUCT_NAME = RxAppState;
+				SDKROOT = iphoneos;
+				SKIP_INSTALL = YES;
+				SWIFT_OPTIMIZATION_LEVEL = "-Onone";
+				SWIFT_VERSION = 3.0;
+				TARGETED_DEVICE_FAMILY = "1,2";
+				VERSIONING_SYSTEM = "apple-generic";
+				VERSION_INFO_PREFIX = "";
+			};
 			name = Debug;
 		};
-		592F7165FB25628231CEA493FCF2B98C /* Release */ = {
+		B9902FBA4CD85D50A3E74DA71A3FBD5C /* Release */ = {
 			isa = XCBuildConfiguration;
-			baseConfigurationReference = 3C44E99586372CBDCDB51BC12E503B54 /* RxSwift.xcconfig */;
+			baseConfigurationReference = 574D04700F1188B0D770FD0D7BE084D8 /* RxSwift.xcconfig */;
 			buildSettings = {
 				"CODE_SIGN_IDENTITY[sdk=appletvos*]" = "";
 				"CODE_SIGN_IDENTITY[sdk=iphoneos*]" = "";
@@ -1975,23 +1922,16 @@
 				PRODUCT_NAME = RxSwift;
 				SDKROOT = iphoneos;
 				SKIP_INSTALL = YES;
-				SWIFT_VERSION = 2.3;
+				SWIFT_VERSION = 3.0;
 				TARGETED_DEVICE_FAMILY = "1,2";
 				VERSIONING_SYSTEM = "apple-generic";
 				VERSION_INFO_PREFIX = "";
 			};
 			name = Release;
 		};
-		94EC81A7781AF599A62EFEED18C1C1D8 /* Release */ = {
+		F4DBBEEC3ABEBAF9FADCDF37A1B4919A /* Release */ = {
 			isa = XCBuildConfiguration;
-			baseConfigurationReference = 8457A93BF1DC8E2AC9F630AF4323DCCF /* Pods-RxAppState_Example.release.xcconfig */;
-=======
-			name = Release;
-		};
-		A051D33754C92728AB4927EBA7B012AB /* Debug */ = {
-			isa = XCBuildConfiguration;
-			baseConfigurationReference = D8F320FF0F70149EBDE15D2858799A4B /* RxAppState.xcconfig */;
->>>>>>> 717e2ec8
+			baseConfigurationReference = BF5D17F3BDE0B320BB608C073FA6DFC1 /* Pods-RxAppState_ExampleTests.release.xcconfig */;
 			buildSettings = {
 				"CODE_SIGN_IDENTITY[sdk=appletvos*]" = "";
 				"CODE_SIGN_IDENTITY[sdk=iphoneos*]" = "";
@@ -2004,67 +1944,13 @@
 				DYLIB_INSTALL_NAME_BASE = "@rpath";
 				ENABLE_STRICT_OBJC_MSGSEND = YES;
 				GCC_NO_COMMON_BLOCKS = YES;
-				GCC_PREFIX_HEADER = "Target Support Files/RxAppState/RxAppState-prefix.pch";
-				INFOPLIST_FILE = "Target Support Files/RxAppState/Info.plist";
-				INSTALL_PATH = "$(LOCAL_LIBRARY_DIR)/Frameworks";
-				IPHONEOS_DEPLOYMENT_TARGET = 8.0;
-				LD_RUNPATH_SEARCH_PATHS = "$(inherited) @executable_path/Frameworks @loader_path/Frameworks";
-<<<<<<< HEAD
-				MACH_O_TYPE = staticlib;
-				MODULEMAP_FILE = "Target Support Files/Pods-RxAppState_Example/Pods-RxAppState_Example.modulemap";
-				MTL_ENABLE_DEBUG_INFO = NO;
-				OTHER_LDFLAGS = "";
-				OTHER_LIBTOOLFLAGS = "";
-				PODS_ROOT = "$(SRCROOT)";
-				PRODUCT_BUNDLE_IDENTIFIER = "org.cocoapods.${PRODUCT_NAME:rfc1034identifier}";
-				PRODUCT_NAME = Pods_RxAppState_Example;
-				SDKROOT = iphoneos;
-				SKIP_INSTALL = YES;
-				SWIFT_VERSION = 2.3;
-=======
-				MODULEMAP_FILE = "Target Support Files/RxAppState/RxAppState.modulemap";
-				MTL_ENABLE_DEBUG_INFO = YES;
-				PRODUCT_NAME = RxAppState;
-				SDKROOT = iphoneos;
-				SKIP_INSTALL = YES;
-				SWIFT_OPTIMIZATION_LEVEL = "-Onone";
-				SWIFT_VERSION = 3.0;
->>>>>>> 717e2ec8
-				TARGETED_DEVICE_FAMILY = "1,2";
-				VERSIONING_SYSTEM = "apple-generic";
-				VERSION_INFO_PREFIX = "";
-			};
-			name = Release;
-		};
-<<<<<<< HEAD
-		B2A7AFD06C16AAAC8C1DDFDAE5F25953 /* Debug */ = {
-			isa = XCBuildConfiguration;
-			baseConfigurationReference = 8A6A995EEEC1CF20025E9CC0D9130DA3 /* Pods-RxAppState_ExampleTests.debug.xcconfig */;
-=======
-		B9902FBA4CD85D50A3E74DA71A3FBD5C /* Release */ = {
-			isa = XCBuildConfiguration;
-			baseConfigurationReference = 574D04700F1188B0D770FD0D7BE084D8 /* RxSwift.xcconfig */;
->>>>>>> 717e2ec8
-			buildSettings = {
-				"CODE_SIGN_IDENTITY[sdk=appletvos*]" = "";
-				"CODE_SIGN_IDENTITY[sdk=iphoneos*]" = "";
-				"CODE_SIGN_IDENTITY[sdk=watchos*]" = "";
-				CURRENT_PROJECT_VERSION = 1;
-				DEBUG_INFORMATION_FORMAT = dwarf;
-				DEFINES_MODULE = YES;
-				DYLIB_COMPATIBILITY_VERSION = 1;
-				DYLIB_CURRENT_VERSION = 1;
-				DYLIB_INSTALL_NAME_BASE = "@rpath";
-				ENABLE_STRICT_OBJC_MSGSEND = YES;
-				GCC_NO_COMMON_BLOCKS = YES;
-<<<<<<< HEAD
 				INFOPLIST_FILE = "Target Support Files/Pods-RxAppState_ExampleTests/Info.plist";
 				INSTALL_PATH = "$(LOCAL_LIBRARY_DIR)/Frameworks";
 				IPHONEOS_DEPLOYMENT_TARGET = 8.0;
 				LD_RUNPATH_SEARCH_PATHS = "$(inherited) @executable_path/Frameworks @loader_path/Frameworks";
 				MACH_O_TYPE = staticlib;
 				MODULEMAP_FILE = "Target Support Files/Pods-RxAppState_ExampleTests/Pods-RxAppState_ExampleTests.modulemap";
-				MTL_ENABLE_DEBUG_INFO = YES;
+				MTL_ENABLE_DEBUG_INFO = NO;
 				OTHER_LDFLAGS = "";
 				OTHER_LIBTOOLFLAGS = "";
 				PODS_ROOT = "$(SRCROOT)";
@@ -2072,115 +1958,14 @@
 				PRODUCT_NAME = Pods_RxAppState_ExampleTests;
 				SDKROOT = iphoneos;
 				SKIP_INSTALL = YES;
-				SWIFT_VERSION = 2.3;
-=======
-				GCC_PREFIX_HEADER = "Target Support Files/RxSwift/RxSwift-prefix.pch";
-				INFOPLIST_FILE = "Target Support Files/RxSwift/Info.plist";
-				INSTALL_PATH = "$(LOCAL_LIBRARY_DIR)/Frameworks";
-				IPHONEOS_DEPLOYMENT_TARGET = 8.0;
-				LD_RUNPATH_SEARCH_PATHS = "$(inherited) @executable_path/Frameworks @loader_path/Frameworks";
-				MODULEMAP_FILE = "Target Support Files/RxSwift/RxSwift.modulemap";
-				MTL_ENABLE_DEBUG_INFO = NO;
-				PRODUCT_NAME = RxSwift;
-				SDKROOT = iphoneos;
-				SKIP_INSTALL = YES;
 				SWIFT_VERSION = 3.0;
->>>>>>> 717e2ec8
-				TARGETED_DEVICE_FAMILY = "1,2";
-				VERSIONING_SYSTEM = "apple-generic";
-				VERSION_INFO_PREFIX = "";
-			};
-			name = Debug;
-		};
-<<<<<<< HEAD
-		E27D3BAD544B315CB18F09821A8BD503 /* Debug */ = {
-			isa = XCBuildConfiguration;
-			baseConfigurationReference = 2874E656D639F7D23E4FA5D00463A36A /* Pods-RxAppState_Example.debug.xcconfig */;
-=======
-		F4DBBEEC3ABEBAF9FADCDF37A1B4919A /* Release */ = {
-			isa = XCBuildConfiguration;
-			baseConfigurationReference = BF5D17F3BDE0B320BB608C073FA6DFC1 /* Pods-RxAppState_ExampleTests.release.xcconfig */;
->>>>>>> 717e2ec8
-			buildSettings = {
-				"CODE_SIGN_IDENTITY[sdk=appletvos*]" = "";
-				"CODE_SIGN_IDENTITY[sdk=iphoneos*]" = "";
-				"CODE_SIGN_IDENTITY[sdk=watchos*]" = "";
-				CURRENT_PROJECT_VERSION = 1;
-				DEBUG_INFORMATION_FORMAT = dwarf;
-				DEFINES_MODULE = YES;
-				DYLIB_COMPATIBILITY_VERSION = 1;
-				DYLIB_CURRENT_VERSION = 1;
-				DYLIB_INSTALL_NAME_BASE = "@rpath";
-				ENABLE_STRICT_OBJC_MSGSEND = YES;
-				GCC_NO_COMMON_BLOCKS = YES;
-				INFOPLIST_FILE = "Target Support Files/Pods-RxAppState_ExampleTests/Info.plist";
-				INSTALL_PATH = "$(LOCAL_LIBRARY_DIR)/Frameworks";
-				IPHONEOS_DEPLOYMENT_TARGET = 8.0;
-				LD_RUNPATH_SEARCH_PATHS = "$(inherited) @executable_path/Frameworks @loader_path/Frameworks";
-				MACH_O_TYPE = staticlib;
-<<<<<<< HEAD
-				MODULEMAP_FILE = "Target Support Files/Pods-RxAppState_Example/Pods-RxAppState_Example.modulemap";
-				MTL_ENABLE_DEBUG_INFO = YES;
-=======
-				MODULEMAP_FILE = "Target Support Files/Pods-RxAppState_ExampleTests/Pods-RxAppState_ExampleTests.modulemap";
-				MTL_ENABLE_DEBUG_INFO = NO;
->>>>>>> 717e2ec8
-				OTHER_LDFLAGS = "";
-				OTHER_LIBTOOLFLAGS = "";
-				PODS_ROOT = "$(SRCROOT)";
-				PRODUCT_BUNDLE_IDENTIFIER = "org.cocoapods.${PRODUCT_NAME:rfc1034identifier}";
-				PRODUCT_NAME = Pods_RxAppState_ExampleTests;
-				SDKROOT = iphoneos;
-				SKIP_INSTALL = YES;
-<<<<<<< HEAD
-				SWIFT_OPTIMIZATION_LEVEL = "-Onone";
-				SWIFT_VERSION = 2.3;
-				TARGETED_DEVICE_FAMILY = "1,2";
-				VERSIONING_SYSTEM = "apple-generic";
-				VERSION_INFO_PREFIX = "";
-			};
-			name = Debug;
-		};
-		E81846AF7676264784E4EF563ED280DA /* Release */ = {
-			isa = XCBuildConfiguration;
-			baseConfigurationReference = 0F208A8A297A82C3D468F2818B0DF159 /* RxCocoa.xcconfig */;
-			buildSettings = {
-				"CODE_SIGN_IDENTITY[sdk=appletvos*]" = "";
-				"CODE_SIGN_IDENTITY[sdk=iphoneos*]" = "";
-				"CODE_SIGN_IDENTITY[sdk=watchos*]" = "";
-				CURRENT_PROJECT_VERSION = 1;
-				DEBUG_INFORMATION_FORMAT = "dwarf-with-dsym";
-				DEFINES_MODULE = YES;
-				DYLIB_COMPATIBILITY_VERSION = 1;
-				DYLIB_CURRENT_VERSION = 1;
-				DYLIB_INSTALL_NAME_BASE = "@rpath";
-				ENABLE_STRICT_OBJC_MSGSEND = YES;
-				GCC_NO_COMMON_BLOCKS = YES;
-				GCC_PREFIX_HEADER = "Target Support Files/RxCocoa/RxCocoa-prefix.pch";
-				INFOPLIST_FILE = "Target Support Files/RxCocoa/Info.plist";
-				INSTALL_PATH = "$(LOCAL_LIBRARY_DIR)/Frameworks";
-				IPHONEOS_DEPLOYMENT_TARGET = 8.0;
-				LD_RUNPATH_SEARCH_PATHS = "$(inherited) @executable_path/Frameworks @loader_path/Frameworks";
-				MODULEMAP_FILE = "Target Support Files/RxCocoa/RxCocoa.modulemap";
-				MTL_ENABLE_DEBUG_INFO = NO;
-				PRODUCT_NAME = RxCocoa;
-				SDKROOT = iphoneos;
-				SKIP_INSTALL = YES;
-				SWIFT_VERSION = 2.3;
-=======
-				SWIFT_VERSION = 3.0;
->>>>>>> 717e2ec8
 				TARGETED_DEVICE_FAMILY = "1,2";
 				VERSIONING_SYSTEM = "apple-generic";
 				VERSION_INFO_PREFIX = "";
 			};
 			name = Release;
 		};
-<<<<<<< HEAD
-		EAF4CFC2A1A7DFF215190AE1C90DF71A /* Debug */ = {
-=======
 		F88C5FE6725A995E7E743479FA5D7C15 /* Debug */ = {
->>>>>>> 717e2ec8
 			isa = XCBuildConfiguration;
 			baseConfigurationReference = BBFBC6C4B5DDDC7A22732AA51382F26D /* RxCocoa.xcconfig */;
 			buildSettings = {
@@ -2206,11 +1991,7 @@
 				SDKROOT = iphoneos;
 				SKIP_INSTALL = YES;
 				SWIFT_OPTIMIZATION_LEVEL = "-Onone";
-<<<<<<< HEAD
-				SWIFT_VERSION = 2.3;
-=======
 				SWIFT_VERSION = 3.0;
->>>>>>> 717e2ec8
 				TARGETED_DEVICE_FAMILY = "1,2";
 				VERSIONING_SYSTEM = "apple-generic";
 				VERSION_INFO_PREFIX = "";
@@ -2232,13 +2013,8 @@
 		2F8AD3A077129240D26E2C1848C68B3C /* Build configuration list for PBXNativeTarget "Pods-RxAppState_Example" */ = {
 			isa = XCConfigurationList;
 			buildConfigurations = (
-<<<<<<< HEAD
-				E27D3BAD544B315CB18F09821A8BD503 /* Debug */,
-				94EC81A7781AF599A62EFEED18C1C1D8 /* Release */,
-=======
 				4367E21AE6D6431DC97C1843C760B202 /* Debug */,
 				233DD8DB9588BDDB4BD286A69F985659 /* Release */,
->>>>>>> 717e2ec8
 			);
 			defaultConfigurationIsVisible = 0;
 			defaultConfigurationName = Release;
@@ -2246,13 +2022,8 @@
 		344B67AFB25A59997A1B24B837F99DEF /* Build configuration list for PBXNativeTarget "RxAppState" */ = {
 			isa = XCConfigurationList;
 			buildConfigurations = (
-<<<<<<< HEAD
-				EAF4CFC2A1A7DFF215190AE1C90DF71A /* Debug */,
-				05BCF425E0EA308928F868ED7360C511 /* Release */,
-=======
 				A051D33754C92728AB4927EBA7B012AB /* Debug */,
 				445B4E813CB74D95BF8DBFFA2E204051 /* Release */,
->>>>>>> 717e2ec8
 			);
 			defaultConfigurationIsVisible = 0;
 			defaultConfigurationName = Release;
@@ -2260,13 +2031,8 @@
 		A52735C3C9F8B2A4023651D0735E052F /* Build configuration list for PBXNativeTarget "RxSwift" */ = {
 			isa = XCConfigurationList;
 			buildConfigurations = (
-<<<<<<< HEAD
-				00A872AF6E51AF714F52728C398C496B /* Debug */,
-				592F7165FB25628231CEA493FCF2B98C /* Release */,
-=======
 				3639ABD767A26560BC5260FDDD8F58A7 /* Debug */,
 				B9902FBA4CD85D50A3E74DA71A3FBD5C /* Release */,
->>>>>>> 717e2ec8
 			);
 			defaultConfigurationIsVisible = 0;
 			defaultConfigurationName = Release;
@@ -2274,13 +2040,8 @@
 		BACEDD81CA03535FAF2F283C4DD0C476 /* Build configuration list for PBXNativeTarget "RxCocoa" */ = {
 			isa = XCConfigurationList;
 			buildConfigurations = (
-<<<<<<< HEAD
-				519F65D8712D63DED55C0F57D220C657 /* Debug */,
-				E81846AF7676264784E4EF563ED280DA /* Release */,
-=======
 				F88C5FE6725A995E7E743479FA5D7C15 /* Debug */,
 				9CD608BDF9D166F22589D3FDF856B7CE /* Release */,
->>>>>>> 717e2ec8
 			);
 			defaultConfigurationIsVisible = 0;
 			defaultConfigurationName = Release;
@@ -2288,13 +2049,8 @@
 		EE38209FC14BDEF00A3FD950BC17F67E /* Build configuration list for PBXNativeTarget "Pods-RxAppState_ExampleTests" */ = {
 			isa = XCConfigurationList;
 			buildConfigurations = (
-<<<<<<< HEAD
-				B2A7AFD06C16AAAC8C1DDFDAE5F25953 /* Debug */,
-				481A469922947D09182C4B4CAF7AAC63 /* Release */,
-=======
 				8217C0499302562AD7645C9E20F25AB9 /* Debug */,
 				F4DBBEEC3ABEBAF9FADCDF37A1B4919A /* Release */,
->>>>>>> 717e2ec8
 			);
 			defaultConfigurationIsVisible = 0;
 			defaultConfigurationName = Release;
