--- conflicted
+++ resolved
@@ -13,11 +13,7 @@
 post_install do |installer|
     installer.pods_project.targets.each do |target|
         target.build_configurations.each do |config|
-<<<<<<< HEAD
-            config.build_settings['SWIFT_VERSION'] = '2.3'
-=======
             config.build_settings['SWIFT_VERSION'] = '3.0'
->>>>>>> 717e2ec8
         end
     end
 end