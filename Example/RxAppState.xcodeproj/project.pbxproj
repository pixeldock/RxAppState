--- conflicted
+++ resolved
@@ -513,11 +513,7 @@
 				PRODUCT_BUNDLE_IDENTIFIER = "org.cocoapods.demo.$(PRODUCT_NAME:rfc1034identifier)";
 				PRODUCT_NAME = "$(TARGET_NAME)";
 				PROVISIONING_PROFILE = "";
-<<<<<<< HEAD
-				SWIFT_VERSION = 2.3;
-=======
 				SWIFT_VERSION = 3.0;
->>>>>>> 717e2ec8
 			};
 			name = Debug;
 		};
@@ -535,11 +531,7 @@
 				PRODUCT_BUNDLE_IDENTIFIER = "org.cocoapods.demo.$(PRODUCT_NAME:rfc1034identifier)";
 				PRODUCT_NAME = "$(TARGET_NAME)";
 				PROVISIONING_PROFILE = "";
-<<<<<<< HEAD
-				SWIFT_VERSION = 2.3;
-=======
 				SWIFT_VERSION = 3.0;
->>>>>>> 717e2ec8
 			};
 			name = Release;
 		};
@@ -556,11 +548,7 @@
 				LD_RUNPATH_SEARCH_PATHS = "$(inherited) @executable_path/Frameworks @loader_path/Frameworks";
 				PRODUCT_BUNDLE_IDENTIFIER = "com.pixeldock.RxAppState-ExampleTests";
 				PRODUCT_NAME = "$(TARGET_NAME)";
-<<<<<<< HEAD
-				SWIFT_VERSION = 2.3;
-=======
 				SWIFT_VERSION = 3.0;
->>>>>>> 717e2ec8
 				TEST_HOST = "$(BUILT_PRODUCTS_DIR)/RxAppState_Example.app/RxAppState_Example";
 			};
 			name = Debug;
@@ -577,11 +565,7 @@
 				LD_RUNPATH_SEARCH_PATHS = "$(inherited) @executable_path/Frameworks @loader_path/Frameworks";
 				PRODUCT_BUNDLE_IDENTIFIER = "com.pixeldock.RxAppState-ExampleTests";
 				PRODUCT_NAME = "$(TARGET_NAME)";
-<<<<<<< HEAD
-				SWIFT_VERSION = 2.3;
-=======
 				SWIFT_VERSION = 3.0;
->>>>>>> 717e2ec8
 				TEST_HOST = "$(BUILT_PRODUCTS_DIR)/RxAppState_Example.app/RxAppState_Example";
 			};
 			name = Release;
